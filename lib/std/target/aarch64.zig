--- conflicted
+++ resolved
@@ -3,17 +3,7 @@
 const CpuModel = std.Target.Cpu.Model;
 
 pub const Feature = enum {
-<<<<<<< HEAD
-    a35,
-    a53,
-    a55,
-    a57,
     a65,
-    a72,
-    a73,
-    a75,
-=======
->>>>>>> 416a547c
     a76,
     aes,
     aggressive_fma,
@@ -129,26 +119,14 @@
     sve2_bitperm,
     sve2_sha3,
     sve2_sm4,
-<<<<<<< HEAD
     tagged_globals,
-    thunderx,
-    thunderx2t99,
-    thunderxt81,
-    thunderxt83,
-    thunderxt88,
-=======
->>>>>>> 416a547c
     tlb_rmi,
     tme,
     tpidr_el1,
     tpidr_el2,
     tpidr_el3,
     tracev8_4,
-<<<<<<< HEAD
     trbe,
-    tsv110,
-=======
->>>>>>> 416a547c
     uaops,
     use_aa,
     use_postra_scheduler,
@@ -172,68 +150,8 @@
 pub const all_features = blk: {
     @setEvalBranchQuota(2000);
     const len = @typeInfo(Feature).Enum.fields.len;
-<<<<<<< HEAD
-    std.debug.assert(len <= Cpu.Feature.Set.needed_bit_count);
-    var result: [len]Cpu.Feature = undefined;
-    result[@enumToInt(Feature.a35)] = .{
-        .llvm_name = "a35",
-        .description = "Cortex-A35 ARM processors",
-        .dependencies = featureSet(&[_]Feature{
-            .crc,
-            .crypto,
-            .fp_armv8,
-            .neon,
-            .perfmon,
-        }),
-    };
-    result[@enumToInt(Feature.a53)] = .{
-        .llvm_name = "a53",
-        .description = "Cortex-A53 ARM processors",
-        .dependencies = featureSet(&[_]Feature{
-            .balance_fp_ops,
-            .crc,
-            .crypto,
-            .custom_cheap_as_move,
-            .fp_armv8,
-            .fuse_aes,
-            .neon,
-            .perfmon,
-            .use_aa,
-            .use_postra_scheduler,
-        }),
-    };
-    result[@enumToInt(Feature.a55)] = .{
-        .llvm_name = "a55",
-        .description = "Cortex-A55 ARM processors",
-        .dependencies = featureSet(&[_]Feature{
-            .crypto,
-            .dotprod,
-            .fp_armv8,
-            .fullfp16,
-            .fuse_aes,
-            .neon,
-            .perfmon,
-            .rcpc,
-            .v8_2a,
-        }),
-    };
-    result[@enumToInt(Feature.a57)] = .{
-        .llvm_name = "a57",
-        .description = "Cortex-A57 ARM processors",
-        .dependencies = featureSet(&[_]Feature{
-            .balance_fp_ops,
-            .crc,
-            .crypto,
-            .custom_cheap_as_move,
-            .fp_armv8,
-            .fuse_aes,
-            .fuse_literals,
-            .neon,
-            .perfmon,
-            .predictable_select_expensive,
-            .use_postra_scheduler,
-        }),
-    };
+    std.debug.assert(len <= CpuFeature.Set.needed_bit_count);
+    var result: [len]CpuFeature = undefined;
     result[@enumToInt(Feature.a65)] = .{
         .llvm_name = "a65",
         .description = "Cortex-A65 ARM processors",
@@ -249,49 +167,6 @@
             .v8_2a,
         }),
     };
-    result[@enumToInt(Feature.a72)] = .{
-        .llvm_name = "a72",
-        .description = "Cortex-A72 ARM processors",
-        .dependencies = featureSet(&[_]Feature{
-            .crc,
-            .crypto,
-            .fp_armv8,
-            .fuse_aes,
-            .neon,
-            .perfmon,
-        }),
-    };
-    result[@enumToInt(Feature.a73)] = .{
-        .llvm_name = "a73",
-        .description = "Cortex-A73 ARM processors",
-        .dependencies = featureSet(&[_]Feature{
-            .crc,
-            .crypto,
-            .fp_armv8,
-            .fuse_aes,
-            .neon,
-            .perfmon,
-        }),
-    };
-    result[@enumToInt(Feature.a75)] = .{
-        .llvm_name = "a75",
-        .description = "Cortex-A75 ARM processors",
-        .dependencies = featureSet(&[_]Feature{
-            .crypto,
-            .dotprod,
-            .fp_armv8,
-            .fullfp16,
-            .fuse_aes,
-            .neon,
-            .perfmon,
-            .rcpc,
-            .v8_2a,
-        }),
-    };
-=======
-    std.debug.assert(len <= CpuFeature.Set.needed_bit_count);
-    var result: [len]CpuFeature = undefined;
->>>>>>> 416a547c
     result[@enumToInt(Feature.a76)] = .{
         .llvm_name = "a76",
         .description = "Cortex-A76 ARM processors",
@@ -541,27 +416,6 @@
         .description = "Use custom handling of cheap instructions",
         .dependencies = featureSet(&[_]Feature{}),
     };
-<<<<<<< HEAD
-=======
-    result[@enumToInt(Feature.cyclone)] = .{
-        .llvm_name = "cyclone",
-        .description = "Cyclone",
-        .dependencies = featureSet(&[_]Feature{
-            .alternate_sextload_cvt_f32_pattern,
-            .arith_bcc_fusion,
-            .arith_cbz_fusion,
-            .crypto,
-            .disable_latency_sched_heuristic,
-            .fuse_aes,
-            .fuse_crypto_eor,
-            .perfmon,
-            .v8a,
-            .zcm,
-            .zcz,
-            .zcz_fp_workaround,
-        }),
-    };
->>>>>>> 416a547c
     result[@enumToInt(Feature.disable_latency_sched_heuristic)] = .{
         .llvm_name = "disable-latency-sched-heuristic",
         .description = "Disable latency scheduling heuristic",
@@ -591,61 +445,6 @@
             .custom_cheap_as_move,
         }),
     };
-<<<<<<< HEAD
-    result[@enumToInt(Feature.exynosm1)] = .{
-        .llvm_name = null,
-        .description = "Samsung Exynos-M1 processors",
-        .dependencies = featureSet(&[_]Feature{
-            .crc,
-            .crypto,
-            .exynos_cheap_as_move,
-            .force_32bit_jump_tables,
-            .fuse_aes,
-            .perfmon,
-            .slow_misaligned_128store,
-            .slow_paired_128,
-            .use_postra_scheduler,
-            .use_reciprocal_square_root,
-            .zcz_fp,
-        }),
-    };
-    result[@enumToInt(Feature.exynosm2)] = .{
-        .llvm_name = null,
-        .description = "Samsung Exynos-M2 processors",
-        .dependencies = featureSet(&[_]Feature{
-            .crc,
-            .crypto,
-            .exynos_cheap_as_move,
-            .force_32bit_jump_tables,
-            .fuse_aes,
-            .perfmon,
-            .slow_misaligned_128store,
-            .slow_paired_128,
-            .use_postra_scheduler,
-            .zcz_fp,
-        }),
-    };
-    result[@enumToInt(Feature.exynosm3)] = .{
-        .llvm_name = "exynosm3",
-        .description = "Samsung Exynos-M3 processors",
-        .dependencies = featureSet(&[_]Feature{
-            .crc,
-            .crypto,
-            .exynos_cheap_as_move,
-            .force_32bit_jump_tables,
-            .fuse_address,
-            .fuse_aes,
-            .fuse_csel,
-            .fuse_literals,
-            .lsl_fast,
-            .perfmon,
-            .predictable_select_expensive,
-            .use_postra_scheduler,
-            .zcz_fp,
-        }),
-    };
-=======
->>>>>>> 416a547c
     result[@enumToInt(Feature.exynosm4)] = .{
         .llvm_name = "exynosm4",
         .description = "Samsung Exynos-M4 processors",
@@ -1112,82 +911,11 @@
             .sve2,
         }),
     };
-<<<<<<< HEAD
     result[@enumToInt(Feature.tagged_globals)] = .{
         .llvm_name = "tagged-globals",
         .description = "Use an instruction sequence for taking the address of a global that allows a memory tag in the upper address bits",
         .dependencies = featureSet(&[_]Feature{}),
     };
-    result[@enumToInt(Feature.thunderx)] = .{
-        .llvm_name = "thunderx",
-        .description = "Cavium ThunderX processors",
-        .dependencies = featureSet(&[_]Feature{
-            .crc,
-            .crypto,
-            .fp_armv8,
-            .neon,
-            .perfmon,
-            .predictable_select_expensive,
-            .use_postra_scheduler,
-        }),
-    };
-    result[@enumToInt(Feature.thunderx2t99)] = .{
-        .llvm_name = "thunderx2t99",
-        .description = "Cavium ThunderX2 processors",
-        .dependencies = featureSet(&[_]Feature{
-            .aggressive_fma,
-            .arith_bcc_fusion,
-            .crc,
-            .crypto,
-            .fp_armv8,
-            .lse,
-            .neon,
-            .predictable_select_expensive,
-            .use_postra_scheduler,
-            .v8_1a,
-        }),
-    };
-    result[@enumToInt(Feature.thunderxt81)] = .{
-        .llvm_name = "thunderxt81",
-        .description = "Cavium ThunderX processors",
-        .dependencies = featureSet(&[_]Feature{
-            .crc,
-            .crypto,
-            .fp_armv8,
-            .neon,
-            .perfmon,
-            .predictable_select_expensive,
-            .use_postra_scheduler,
-        }),
-    };
-    result[@enumToInt(Feature.thunderxt83)] = .{
-        .llvm_name = "thunderxt83",
-        .description = "Cavium ThunderX processors",
-        .dependencies = featureSet(&[_]Feature{
-            .crc,
-            .crypto,
-            .fp_armv8,
-            .neon,
-            .perfmon,
-            .predictable_select_expensive,
-            .use_postra_scheduler,
-        }),
-    };
-    result[@enumToInt(Feature.thunderxt88)] = .{
-        .llvm_name = "thunderxt88",
-        .description = "Cavium ThunderX processors",
-        .dependencies = featureSet(&[_]Feature{
-            .crc,
-            .crypto,
-            .fp_armv8,
-            .neon,
-            .perfmon,
-            .predictable_select_expensive,
-            .use_postra_scheduler,
-        }),
-    };
-=======
->>>>>>> 416a547c
     result[@enumToInt(Feature.tlb_rmi)] = .{
         .llvm_name = "tlb-rmi",
         .description = "Enable v8.4-A TLB Range and Maintenance Instructions",
@@ -1218,32 +946,11 @@
         .description = "Enable v8.4-A Trace extension",
         .dependencies = featureSet(&[_]Feature{}),
     };
-<<<<<<< HEAD
     result[@enumToInt(Feature.trbe)] = .{
         .llvm_name = "trbe",
         .description = "Enable Trace Buffer Extension",
         .dependencies = featureSet(&[_]Feature{}),
     };
-    result[@enumToInt(Feature.tsv110)] = .{
-        .llvm_name = "tsv110",
-        .description = "HiSilicon TS-V110 processors",
-        .dependencies = featureSet(&[_]Feature{
-            .crypto,
-            .custom_cheap_as_move,
-            .dotprod,
-            .fp_armv8,
-            .fp16fml,
-            .fullfp16,
-            .fuse_aes,
-            .neon,
-            .perfmon,
-            .spe,
-            .use_postra_scheduler,
-            .v8_2a,
-        }),
-    };
-=======
->>>>>>> 416a547c
     result[@enumToInt(Feature.uaops)] = .{
         .llvm_name = "uaops",
         .description = "Enable v8.2 UAO PState",
@@ -1384,74 +1091,70 @@
 };
 
 pub const cpu = struct {
-<<<<<<< HEAD
-    pub const apple_a10 = Cpu{
+    pub const apple_a10 = CpuModel{
         .name = "apple_a10",
         .llvm_name = "apple-a10",
         .features = featureSet(&[_]Feature{
             .apple_a10,
         }),
     };
-    pub const apple_a11 = Cpu{
+    pub const apple_a11 = CpuModel{
         .name = "apple_a11",
         .llvm_name = "apple-a11",
         .features = featureSet(&[_]Feature{
             .apple_a11,
         }),
     };
-    pub const apple_a12 = Cpu{
+    pub const apple_a12 = CpuModel{
         .name = "apple_a12",
         .llvm_name = "apple-a12",
         .features = featureSet(&[_]Feature{
             .apple_a12,
         }),
     };
-    pub const apple_a13 = Cpu{
+    pub const apple_a13 = CpuModel{
         .name = "apple_a13",
         .llvm_name = "apple-a13",
         .features = featureSet(&[_]Feature{
             .apple_a13,
         }),
     };
-    pub const apple_a7 = Cpu{
+    pub const apple_a7 = CpuModel{
         .name = "apple_a7",
         .llvm_name = "apple-a7",
         .features = featureSet(&[_]Feature{
             .apple_a7,
         }),
     };
-    pub const apple_a8 = Cpu{
+    pub const apple_a8 = CpuModel{
         .name = "apple_a8",
         .llvm_name = "apple-a8",
         .features = featureSet(&[_]Feature{
             .apple_a7,
         }),
     };
-    pub const apple_a9 = Cpu{
+    pub const apple_a9 = CpuModel{
         .name = "apple_a9",
         .llvm_name = "apple-a9",
         .features = featureSet(&[_]Feature{
             .apple_a7,
         }),
     };
-    pub const apple_latest = Cpu{
-=======
     pub const apple_latest = CpuModel{
->>>>>>> 416a547c
         .name = "apple_latest",
         .llvm_name = "apple-latest",
         .features = featureSet(&[_]Feature{
             .apple_a13,
         }),
     };
-    pub const apple_s4 = Cpu{
+    pub const apple_s4 = CpuModel{
         .name = "apple_s4",
         .llvm_name = "apple-s4",
         .features = featureSet(&[_]Feature{
             .apple_a12,
         }),
     };
-    pub const apple_s5 = Cpu{
+    pub const apple_s5 = CpuModel{
         .name = "apple_s5",
         .llvm_name = "apple-s5",
         .features = featureSet(&[_]Feature{
@@ -1512,25 +1215,21 @@
             .v8a,
         }),
     };
-<<<<<<< HEAD
-    pub const cortex_a65 = Cpu{
+    pub const cortex_a65 = CpuModel{
         .name = "cortex_a65",
         .llvm_name = "cortex-a65",
         .features = featureSet(&[_]Feature{
             .a65,
         }),
     };
-    pub const cortex_a65ae = Cpu{
+    pub const cortex_a65ae = CpuModel{
         .name = "cortex_a65ae",
         .llvm_name = "cortex-a65ae",
         .features = featureSet(&[_]Feature{
             .a65,
         }),
     };
-    pub const cortex_a72 = Cpu{
-=======
     pub const cortex_a72 = CpuModel{
->>>>>>> 416a547c
         .name = "cortex_a72",
         .llvm_name = "cortex-a72",
         .features = featureSet(&[_]Feature{
@@ -1676,11 +1375,7 @@
         .name = "generic",
         .llvm_name = "generic",
         .features = featureSet(&[_]Feature{
-<<<<<<< HEAD
             .ete,
-            .fp_armv8,
-=======
->>>>>>> 416a547c
             .fuse_aes,
             .perfmon,
             .use_postra_scheduler,
@@ -1702,25 +1397,21 @@
             .v8a,
         }),
     };
-<<<<<<< HEAD
-    pub const neoverse_e1 = Cpu{
+    pub const neoverse_e1 = CpuModel{
         .name = "neoverse_e1",
         .llvm_name = "neoverse-e1",
         .features = featureSet(&[_]Feature{
             .neoversee1,
         }),
     };
-    pub const neoverse_n1 = Cpu{
+    pub const neoverse_n1 = CpuModel{
         .name = "neoverse_n1",
         .llvm_name = "neoverse-n1",
         .features = featureSet(&[_]Feature{
             .neoversen1,
         }),
     };
-    pub const saphira = Cpu{
-=======
     pub const saphira = CpuModel{
->>>>>>> 416a547c
         .name = "saphira",
         .llvm_name = "saphira",
         .features = featureSet(&[_]Feature{
@@ -1818,8 +1509,7 @@
 /// All aarch64 CPUs, sorted alphabetically by name.
 /// TODO: Replace this with usage of `std.meta.declList`. It does work, but stage1
 /// compiler has inefficient memory and CPU usage, affecting build times.
-<<<<<<< HEAD
-pub const all_cpus = &[_]*const Cpu{
+pub const all_cpus = &[_]*const CpuModel{
     &cpu.apple_a10,
     &cpu.apple_a11,
     &cpu.apple_a12,
@@ -1827,9 +1517,6 @@
     &cpu.apple_a7,
     &cpu.apple_a8,
     &cpu.apple_a9,
-=======
-pub const all_cpus = &[_]*const CpuModel{
->>>>>>> 416a547c
     &cpu.apple_latest,
     &cpu.apple_s4,
     &cpu.apple_s5,
