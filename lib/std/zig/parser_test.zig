// SPDX-License-Identifier: MIT
// Copyright (c) 2015-2021 Zig Contributors
// This file is part of [zig](https://ziglang.org/), which is MIT licensed.
// The MIT license requires this copyright notice to be included in all copies
// and substantial portions of the software.
test "zig fmt: simple top level comptime block" {
    try testCanonical(
        \\// line comment
        \\comptime {}
        \\
    );
}

test "zig fmt: two spaced line comments before decl" {
    try testCanonical(
        \\// line comment
        \\
        \\// another
        \\comptime {}
        \\
    );
}

test "zig fmt: respect line breaks after var declarations" {
    try testCanonical(
        \\const crc =
        \\    lookup_tables[0][p[7]] ^
        \\    lookup_tables[1][p[6]] ^
        \\    lookup_tables[2][p[5]] ^
        \\    lookup_tables[3][p[4]] ^
        \\    lookup_tables[4][@truncate(u8, self.crc >> 24)] ^
        \\    lookup_tables[5][@truncate(u8, self.crc >> 16)] ^
        \\    lookup_tables[6][@truncate(u8, self.crc >> 8)] ^
        \\    lookup_tables[7][@truncate(u8, self.crc >> 0)];
        \\
    );
}

//test "zig fmt: multiline string mixed with comments" {
//    try testCanonical(
//        \\const s1 =
//        \\    //\\one
//        \\    \\two)
//        \\    \\three
//        \\;
//        \\const s2 =
//        \\    \\one
//        \\    \\two)
//        \\    //\\three
//        \\;
//        \\const s3 =
//        \\    \\one
//        \\    //\\two)
//        \\    \\three
//        \\;
//        \\const s4 =
//        \\    \\one
//        \\    //\\two
//        \\    \\three
//        \\    //\\four
//        \\    \\five
//        \\;
//        \\const a =
//        \\    1;
//        \\
//    );
//}

test "zig fmt: empty file" {
    try testCanonical(
        \\
    );
}

test "zig fmt: doc comments on test" {
    try testCanonical(
        \\/// hello
        \\/// world
        \\test "" {}
        \\
    );
}

test "zig fmt: if statment" {
    try testCanonical(
        \\test "" {
        \\    if (optional()) |some|
        \\        bar = some.foo();
        \\}
        \\
    );
}

test "zig fmt: top-level fields" {
    try testCanonical(
        \\a: did_you_know,
        \\b: all_files_are,
        \\structs: ?x,
        \\
    );
}

test "zig fmt: decl between fields" {
    try testError(
        \\const S = struct {
        \\    const foo = 2;
        \\    const bar = 2;
        \\    const baz = 2;
        \\    a: usize,
        \\    const foo1 = 2;
        \\    const bar1 = 2;
        \\    const baz1 = 2;
        \\    b: usize,
        \\};
    , &[_]Error{
        .DeclBetweenFields,
    });
}

test "zig fmt: eof after missing comma" {
    try testError(
        \\foo()
    , &[_]Error{
        .ExpectedToken,
    });
}

test "zig fmt: errdefer with payload" {
    try testCanonical(
        \\pub fn main() anyerror!void {
        \\    errdefer |a| x += 1;
        \\    errdefer |a| {}
        \\    errdefer |a| {
        \\        x += 1;
        \\    }
        \\}
        \\
    );
}

test "zig fmt: nosuspend block" {
    try testCanonical(
        \\pub fn main() anyerror!void {
        \\    nosuspend {
        \\        var foo: Foo = .{ .bar = 42 };
        \\    }
        \\}
        \\
    );
}

test "zig fmt: nosuspend await" {
    try testCanonical(
        \\fn foo() void {
        \\    x = nosuspend await y;
        \\}
        \\
    );
}

test "zig fmt: container declaration, single line" {
    try testCanonical(
        \\const X = struct { foo: i32 };
        \\const X = struct { foo: i32, bar: i32 };
        \\const X = struct { foo: i32 = 1, bar: i32 = 2 };
        \\const X = struct { foo: i32 align(4), bar: i32 align(4) };
        \\const X = struct { foo: i32 align(4) = 1, bar: i32 align(4) = 2 };
        \\
    );
}

test "zig fmt: container declaration, one item, multi line trailing comma" {
    try testCanonical(
        \\test "" {
        \\    comptime {
        \\        const X = struct {
        \\            x: i32,
        \\        };
        \\    }
        \\}
        \\
    );
}

test "zig fmt: container declaration, no trailing comma on separate line" {
    try testTransform(
        \\test "" {
        \\    comptime {
        \\        const X = struct {
        \\            x: i32
        \\        };
        \\    }
        \\}
        \\
    ,
        \\test "" {
        \\    comptime {
        \\        const X = struct { x: i32 };
        \\    }
        \\}
        \\
    );
}

test "zig fmt: container declaration, line break, no trailing comma" {
    try testTransform(
        \\const X = struct {
        \\    foo: i32, bar: i8 };
    ,
        \\const X = struct { foo: i32, bar: i8 };
        \\
    );
}

test "zig fmt: container declaration, transform trailing comma" {
    try testTransform(
        \\const X = struct {
        \\    foo: i32, bar: i8, };
    ,
        \\const X = struct {
        \\    foo: i32,
        \\    bar: i8,
        \\};
        \\
    );
}

test "zig fmt: trailing comma in fn parameter list" {
    try testCanonical(
        \\pub fn f(
        \\    a: i32,
        \\    b: i32,
        \\) i32 {}
        \\pub fn f(
        \\    a: i32,
        \\    b: i32,
        \\) align(8) i32 {}
        \\pub fn f(
        \\    a: i32,
        \\    b: i32,
        \\) linksection(".text") i32 {}
        \\pub fn f(
        \\    a: i32,
        \\    b: i32,
        \\) callconv(.C) i32 {}
        \\pub fn f(
        \\    a: i32,
        \\    b: i32,
        \\) align(8) linksection(".text") i32 {}
        \\pub fn f(
        \\    a: i32,
        \\    b: i32,
        \\) align(8) callconv(.C) i32 {}
        \\pub fn f(
        \\    a: i32,
        \\    b: i32,
        \\) align(8) linksection(".text") callconv(.C) i32 {}
        \\pub fn f(
        \\    a: i32,
        \\    b: i32,
        \\) linksection(".text") callconv(.C) i32 {}
        \\
    );
}

test "zig fmt: comptime struct field" {
    try testCanonical(
        \\const Foo = struct {
        \\    a: i32,
        \\    comptime b: i32 = 1234,
        \\};
        \\
    );
}

test "zig fmt: break from block" {
    try testCanonical(
        \\const a = blk: {
        \\    break :blk 42;
        \\};
        \\const b = blk: {
        \\    break :blk;
        \\};
        \\const c = {
        \\    break 42;
        \\};
        \\const d = {
        \\    break;
        \\};
        \\
    );
}

test "zig fmt: grouped expressions (parentheses)" {
    try testCanonical(
        \\const r = (x + y) * (a + b);
        \\
    );
}

test "zig fmt: c pointer type" {
    try testCanonical(
        \\pub extern fn repro() [*c]const u8;
        \\
    );
}

test "zig fmt: builtin call with trailing comma" {
    try testCanonical(
        \\pub fn main() void {
        \\    @breakpoint();
        \\    _ = @boolToInt(a);
        \\    _ = @call(
        \\        a,
        \\        b,
        \\        c,
        \\    );
        \\}
        \\
    );
}

test "zig fmt: asm expression with comptime content" {
    try testCanonical(
        \\comptime {
        \\    asm ("foo" ++ "bar");
        \\}
        \\pub fn main() void {
        \\    asm volatile ("foo" ++ "bar");
        \\    asm volatile ("foo" ++ "bar"
        \\        : [_] "" (x)
        \\    );
        \\    asm volatile ("foo" ++ "bar"
        \\        : [_] "" (x)
        \\        : [_] "" (y)
        \\    );
        \\    asm volatile ("foo" ++ "bar"
        \\        : [_] "" (x)
        \\        : [_] "" (y)
        \\        : "h", "e", "l", "l", "o"
        \\    );
        \\}
        \\
    );
}

test "zig fmt: anytype struct field" {
    try testCanonical(
        \\pub const Pointer = struct {
        \\    sentinel: anytype,
        \\};
        \\
    );
}

test "zig fmt: array types last token" {
    try testCanonical(
        \\test {
        \\    const x = [40]u32;
        \\}
        \\
        \\test {
        \\    const x = [40:0]u32;
        \\}
        \\
    );
}

//test "zig fmt: sentinel-terminated array type" {
//    try testCanonical(
//        \\pub fn cStrToPrefixedFileW(s: [*:0]const u8) ![PATH_MAX_WIDE:0]u16 {
//        \\    return sliceToPrefixedFileW(mem.toSliceConst(u8, s));
//        \\}
//        \\
//    );
//}
//
//test "zig fmt: sentinel-terminated slice type" {
//    try testCanonical(
//        \\pub fn toSlice(self: Buffer) [:0]u8 {
//        \\    return self.list.toSlice()[0..self.len()];
//        \\}
//        \\
//    );
//}

test "zig fmt: pointer-to-one with modifiers" {
    try testCanonical(
        \\const x: *u32 = undefined;
        \\const y: *allowzero align(8) const volatile u32 = undefined;
        \\const z: *allowzero align(8:4:2) const volatile u32 = undefined;
        \\
    );
}

test "zig fmt: pointer-to-many with modifiers" {
    try testCanonical(
        \\const x: [*]u32 = undefined;
        \\const y: [*]allowzero align(8) const volatile u32 = undefined;
        \\const z: [*]allowzero align(8:4:2) const volatile u32 = undefined;
        \\
    );
}

test "zig fmt: sentinel pointer with modifiers" {
    try testCanonical(
        \\const x: [*:42]u32 = undefined;
        \\const y: [*:42]allowzero align(8) const volatile u32 = undefined;
        \\const y: [*:42]allowzero align(8:4:2) const volatile u32 = undefined;
        \\
    );
}

test "zig fmt: c pointer with modifiers" {
    try testCanonical(
        \\const x: [*c]u32 = undefined;
        \\const y: [*c]allowzero align(8) const volatile u32 = undefined;
        \\const z: [*c]allowzero align(8:4:2) const volatile u32 = undefined;
        \\
    );
}

test "zig fmt: slice with modifiers" {
    try testCanonical(
        \\const x: []u32 = undefined;
        \\const y: []allowzero align(8) const volatile u32 = undefined;
        \\
    );
}

test "zig fmt: sentinel slice with modifiers" {
    try testCanonical(
        \\const x: [:42]u32 = undefined;
        \\const y: [:42]allowzero align(8) const volatile u32 = undefined;
        \\
    );
}

test "zig fmt: anon literal in array" {
    try testCanonical(
        \\var arr: [2]Foo = .{
        \\    .{ .a = 2 },
        \\    .{ .b = 3 },
        \\};
        \\
    );
}

//test "zig fmt: alignment in anonymous literal" {
//    try testTransform(
//        \\const a = .{
//        \\    "U",     "L",     "F",
//        \\    "U'",
//        \\    "L'",
//        \\    "F'",
//        \\};
//        \\
//    ,
//        \\const a = .{
//        \\    "U",  "L",  "F",
//        \\    "U'", "L'", "F'",
//        \\};
//        \\
//    );
//}

test "zig fmt: anon struct literal 0 element" {
    try testCanonical(
        \\test {
        \\    const x = .{};
        \\}
        \\
    );
}

test "zig fmt: anon struct literal 1 element" {
    try testCanonical(
        \\test {
        \\    const x = .{ .a = b };
        \\}
        \\
    );
}

test "zig fmt: anon struct literal 1 element comma" {
    try testCanonical(
        \\test {
        \\    const x = .{
        \\        .a = b,
        \\    };
        \\}
        \\
    );
}

test "zig fmt: anon struct literal 2 element" {
    try testCanonical(
        \\test {
        \\    const x = .{ .a = b, .c = d };
        \\}
        \\
    );
}

test "zig fmt: anon struct literal 2 element comma" {
    try testCanonical(
        \\test {
        \\    const x = .{
        \\        .a = b,
        \\        .c = d,
        \\    };
        \\}
        \\
    );
}

test "zig fmt: anon struct literal 3 element" {
    try testCanonical(
        \\test {
        \\    const x = .{ .a = b, .c = d, .e = f };
        \\}
        \\
    );
}

test "zig fmt: anon struct literal 3 element comma" {
    try testCanonical(
        \\test {
        \\    const x = .{
        \\        .a = b,
        \\        .c = d,
        \\        .e = f,
        \\    };
        \\}
        \\
    );
}

test "zig fmt: struct literal 0 element" {
    try testCanonical(
        \\test {
        \\    const x = X{};
        \\}
        \\
    );
}

test "zig fmt: struct literal 1 element" {
    try testCanonical(
        \\test {
        \\    const x = X{ .a = b };
        \\}
        \\
    );
}

test "zig fmt: struct literal 1 element comma" {
    try testCanonical(
        \\test {
        \\    const x = X{
        \\        .a = b,
        \\    };
        \\}
        \\
    );
}

test "zig fmt: struct literal 2 element" {
    try testCanonical(
        \\test {
        \\    const x = X{ .a = b, .c = d };
        \\}
        \\
    );
}

test "zig fmt: struct literal 2 element comma" {
    try testCanonical(
        \\test {
        \\    const x = X{
        \\        .a = b,
        \\        .c = d,
        \\    };
        \\}
        \\
    );
}

test "zig fmt: struct literal 3 element" {
    try testCanonical(
        \\test {
        \\    const x = X{ .a = b, .c = d, .e = f };
        \\}
        \\
    );
}

test "zig fmt: struct literal 3 element comma" {
    try testCanonical(
        \\test {
        \\    const x = X{
        \\        .a = b,
        \\        .c = d,
        \\        .e = f,
        \\    };
        \\}
        \\
    );
}

test "zig fmt: anon list literal 1 element" {
    try testCanonical(
        \\test {
        \\    const x = .{a};
        \\}
        \\
    );
}

test "zig fmt: anon list literal 1 element comma" {
    try testCanonical(
        \\test {
        \\    const x = .{
        \\        a,
        \\    };
        \\}
        \\
    );
}

test "zig fmt: anon list literal 2 element" {
    try testCanonical(
        \\test {
        \\    const x = .{ a, b };
        \\}
        \\
    );
}

test "zig fmt: anon list literal 2 element comma" {
    try testCanonical(
        \\test {
        \\    const x = .{
        \\        a,
        \\        b,
        \\    };
        \\}
        \\
    );
}

test "zig fmt: anon list literal 3 element" {
    try testCanonical(
        \\test {
        \\    const x = .{ a, b, c };
        \\}
        \\
    );
}

test "zig fmt: anon list literal 3 element comma" {
    try testCanonical(
        \\test {
        \\    const x = .{
        \\        a,
        \\        // foo
        \\        b,
        \\
        \\        c,
        \\    };
        \\}
        \\
    );
}

test "zig fmt: array literal 0 element" {
    try testCanonical(
        \\test {
        \\    const x = [_]u32{};
        \\}
        \\
    );
}

test "zig fmt: array literal 1 element" {
    try testCanonical(
        \\test {
        \\    const x = [_]u32{a};
        \\}
        \\
    );
}

test "zig fmt: array literal 1 element comma" {
    try testCanonical(
        \\test {
        \\    const x = [1]u32{
        \\        a,
        \\    };
        \\}
        \\
    );
}

test "zig fmt: array literal 2 element" {
    try testCanonical(
        \\test {
        \\    const x = [_]u32{ a, b };
        \\}
        \\
    );
}

test "zig fmt: array literal 2 element comma" {
    try testCanonical(
        \\test {
        \\    const x = [2]u32{
        \\        a,
        \\        b,
        \\    };
        \\}
        \\
    );
}

test "zig fmt: array literal 3 element" {
    try testCanonical(
        \\test {
        \\    const x = [_]u32{ a, b, c };
        \\}
        \\
    );
}

test "zig fmt: array literal 3 element comma" {
    try testCanonical(
        \\test {
        \\    const x = [3]u32{
        \\        a,
        \\        b,
        \\        c,
        \\    };
        \\}
        \\
    );
}

test "zig fmt: sentinel array literal 1 element" {
    try testCanonical(
        \\test {
        \\    const x = [_:9000]u32{a};
        \\}
        \\
    );
}

test "zig fmt: slices" {
    try testCanonical(
        \\const a = b[0..];
        \\const c = d[0..1];
        \\const e = f[0..1 :0];
        \\
    );
}

test "zig fmt: slices with spaces in bounds" {
    try testCanonical(
        \\const a = b[0 + 0 ..];
        \\const c = d[0 + 0 .. 1];
        \\const e = f[0 .. 1 + 1 :0];
        \\
    );
}

test "zig fmt: block in slice expression" {
    try testCanonical(
        \\const a = b[{
        \\    _ = x;
        \\}..];
        \\const c = d[0..{
        \\    _ = x;
        \\    _ = y;
        \\}];
        \\const e = f[0..1 :{
        \\    _ = x;
        \\    _ = y;
        \\    _ = z;
        \\}];
        \\
    );
}

test "zig fmt: async function" {
    try testCanonical(
        \\pub const Server = struct {
        \\    handleRequestFn: fn (*Server, *const std.net.Address, File) callconv(.Async) void,
        \\};
        \\test "hi" {
        \\    var ptr = @ptrCast(fn (i32) callconv(.Async) void, other);
        \\}
        \\
    );
}

//test "zig fmt: whitespace fixes" {
//    try testTransform("test \"\" {\r\n\tconst hi = x;\r\n}\n// zig fmt: off\ntest \"\"{\r\n\tconst a  = b;}\r\n",
//        \\test "" {
//        \\    const hi = x;
//        \\}
//        \\// zig fmt: off
//        \\test ""{
//        \\    const a  = b;}
//        \\
//    );
//}

test "zig fmt: while else err prong with no block" {
    try testCanonical(
        \\test "" {
        \\    const result = while (returnError()) |value| {
        \\        break value;
        \\    } else |err| @as(i32, 2);
        \\    expect(result == 2);
        \\}
        \\
    );
}

test "zig fmt: tagged union with enum values" {
    try testCanonical(
        \\const MultipleChoice2 = union(enum(u32)) {
        \\    Unspecified1: i32,
        \\    A: f32 = 20,
        \\    Unspecified2: void,
        \\    B: bool = 40,
        \\    Unspecified3: i32,
        \\    C: i8 = 60,
        \\    Unspecified4: void,
        \\    D: void = 1000,
        \\    Unspecified5: i32,
        \\};
        \\
    );
}

test "zig fmt: tagged union enum tag last token" {
    try testCanonical(
        \\test {
        \\    const U = union(enum(u32)) {};
        \\}
        \\
        \\test {
        \\    const U = union(enum(u32)) { foo };
        \\}
        \\
        \\test {
        \\    const U = union(enum(u32)) {
        \\        foo,
        \\    };
        \\}
        \\
    );
}

test "zig fmt: allowzero pointer" {
    try testCanonical(
        \\const T = [*]allowzero const u8;
        \\
    );
}

test "zig fmt: enum literal" {
    try testCanonical(
        \\const x = .hi;
        \\
    );
}

test "zig fmt: enum literal inside array literal" {
    try testCanonical(
        \\test "enums in arrays" {
        \\    var colors = []Color{.Green};
        \\    colors = []Colors{ .Green, .Cyan };
        \\    colors = []Colors{
        \\        .Grey,
        \\        .Green,
        \\        .Cyan,
        \\    };
        \\}
        \\
    );
}

test "zig fmt: character literal larger than u8" {
    try testCanonical(
        \\const x = '\u{01f4a9}';
        \\
    );
}

//test "zig fmt: infix operator and then multiline string literal" {
//    try testCanonical(
//        \\const x = "" ++
//        \\    \\ hi
//        \\;
//        \\
//    );
//}
//
//test "zig fmt: infix operator and then multiline string literal" {
//    try testCanonical(
//        \\const x = "" ++
//        \\    \\ hi0
//        \\    \\ hi1
//        \\    \\ hi2
//        \\;
//        \\
//    );
//}

test "zig fmt: C pointers" {
    try testCanonical(
        \\const Ptr = [*c]i32;
        \\
    );
}

test "zig fmt: threadlocal" {
    try testCanonical(
        \\threadlocal var x: i32 = 1234;
        \\
    );
}

test "zig fmt: linksection" {
    try testCanonical(
        \\export var aoeu: u64 linksection(".text.derp") = 1234;
        \\export fn _start() linksection(".text.boot") callconv(.Naked) noreturn {}
        \\
    );
}

//test "zig fmt: correctly move doc comments on struct fields" {
//    try testTransform(
//        \\pub const section_64 = extern struct {
//        \\    sectname: [16]u8, /// name of this section
//        \\    segname: [16]u8,  /// segment this section goes in
//        \\};
//    ,
//        \\pub const section_64 = extern struct {
//        \\    /// name of this section
//        \\    sectname: [16]u8,
//        \\    /// segment this section goes in
//        \\    segname: [16]u8,
//        \\};
//        \\
//    );
//}

test "zig fmt: correctly space struct fields with doc comments" {
    try testTransform(
        \\pub const S = struct {
        \\    /// A
        \\    a: u8,
        \\    /// B
        \\    /// B (cont)
        \\    b: u8,
        \\
        \\
        \\    /// C
        \\    c: u8,
        \\};
        \\
    ,
        \\pub const S = struct {
        \\    /// A
        \\    a: u8,
        \\    /// B
        \\    /// B (cont)
        \\    b: u8,
        \\
        \\    /// C
        \\    c: u8,
        \\};
        \\
    );
}

test "zig fmt: doc comments on param decl" {
    try testCanonical(
        \\pub const Allocator = struct {
        \\    shrinkFn: fn (
        \\        self: *Allocator,
        \\        /// Guaranteed to be the same as what was returned from most recent call to
        \\        /// `allocFn`, `reallocFn`, or `shrinkFn`.
        \\        old_mem: []u8,
        \\        /// Guaranteed to be the same as what was returned from most recent call to
        \\        /// `allocFn`, `reallocFn`, or `shrinkFn`.
        \\        old_alignment: u29,
        \\        /// Guaranteed to be less than or equal to `old_mem.len`.
        \\        new_byte_count: usize,
        \\        /// Guaranteed to be less than or equal to `old_alignment`.
        \\        new_alignment: u29,
        \\    ) []u8,
        \\};
        \\
    );
}

test "zig fmt: aligned struct field" {
    try testCanonical(
        \\pub const S = struct {
        \\    f: i32 align(32),
        \\};
        \\
    );
    try testCanonical(
        \\pub const S = struct {
        \\    f: i32 align(32) = 1,
        \\};
        \\
    );
}

//test "zig fmt: comment to disable/enable zig fmt first" {
//    try testCanonical(
//        \\// Test trailing comma syntax
//        \\// zig fmt: off
//        \\
//        \\const struct_trailing_comma = struct { x: i32, y: i32, };
//    );
//}
//
//test "zig fmt: comment to disable/enable zig fmt" {
//    try testTransform(
//        \\const  a  =  b;
//        \\// zig fmt: off
//        \\const  c  =  d;
//        \\// zig fmt: on
//        \\const  e  =  f;
//    ,
//        \\const a = b;
//        \\// zig fmt: off
//        \\const  c  =  d;
//        \\// zig fmt: on
//        \\const e = f;
//        \\
//    );
//}
//
//test "zig fmt: line comment following 'zig fmt: off'" {
//    try testCanonical(
//        \\// zig fmt: off
//        \\// Test
//        \\const  e  =  f;
//    );
//}
//
//test "zig fmt: doc comment following 'zig fmt: off'" {
//    try testCanonical(
//        \\// zig fmt: off
//        \\/// test
//        \\const  e  =  f;
//    );
//}
//
//test "zig fmt: line and doc comment following 'zig fmt: off'" {
//    try testCanonical(
//        \\// zig fmt: off
//        \\// test 1
//        \\/// test 2
//        \\const  e  =  f;
//    );
//}
//
//test "zig fmt: doc and line comment following 'zig fmt: off'" {
//    try testCanonical(
//        \\// zig fmt: off
//        \\/// test 1
//        \\// test 2
//        \\const  e  =  f;
//    );
//}
//
//test "zig fmt: alternating 'zig fmt: off' and 'zig fmt: on'" {
//    try testCanonical(
//        \\// zig fmt: off
//        \\// zig fmt: on
//        \\// zig fmt: off
//        \\const  e  =  f;
//        \\// zig fmt: off
//        \\// zig fmt: on
//        \\// zig fmt: off
//        \\const  a  =  b;
//        \\// zig fmt: on
//        \\const c = d;
//        \\// zig fmt: on
//        \\
//    );
//}
//
//test "zig fmt: line comment following 'zig fmt: on'" {
//    try testCanonical(
//        \\// zig fmt: off
//        \\const  e  =  f;
//        \\// zig fmt: on
//        \\// test
//        \\const e = f;
//        \\
//    );
//}
//
//test "zig fmt: doc comment following 'zig fmt: on'" {
//    try testCanonical(
//        \\// zig fmt: off
//        \\const  e  =  f;
//        \\// zig fmt: on
//        \\/// test
//        \\const e = f;
//        \\
//    );
//}
//
//test "zig fmt: line and doc comment following 'zig fmt: on'" {
//    try testCanonical(
//        \\// zig fmt: off
//        \\const  e  =  f;
//        \\// zig fmt: on
//        \\// test1
//        \\/// test2
//        \\const e = f;
//        \\
//    );
//}
//
//test "zig fmt: doc and line comment following 'zig fmt: on'" {
//    try testCanonical(
//        \\// zig fmt: off
//        \\const  e  =  f;
//        \\// zig fmt: on
//        \\/// test1
//        \\// test2
//        \\const e = f;
//        \\
//    );
//}

test "zig fmt: pointer of unknown length" {
    try testCanonical(
        \\fn foo(ptr: [*]u8) void {}
        \\
    );
}

test "zig fmt: spaces around slice operator" {
    try testCanonical(
        \\var a = b[c..d];
        \\var a = b[c..d :0];
        \\var a = b[c + 1 .. d];
        \\var a = b[c + 1 ..];
        \\var a = b[c .. d + 1];
        \\var a = b[c .. d + 1 :0];
        \\var a = b[c.a..d.e];
        \\var a = b[c.a..d.e :0];
        \\
    );
}

test "zig fmt: async call in if condition" {
    try testCanonical(
        \\comptime {
        \\    if (async b()) {
        \\        a();
        \\    }
        \\}
        \\
    );
}

//test "zig fmt: 2nd arg multiline string" {
//    try testCanonical(
//        \\comptime {
//        \\    cases.addAsm("hello world linux x86_64",
//        \\        \\.text
//        \\    , "Hello, world!\n");
//        \\}
//        \\
//    );
//}
//
//test "zig fmt: 2nd arg multiline string many args" {
//    try testCanonical(
//        \\comptime {
//        \\    cases.addAsm("hello world linux x86_64",
//        \\        \\.text
//        \\    , "Hello, world!\n", "Hello, world!\n");
//        \\}
//        \\
//    );
//}
//
//test "zig fmt: final arg multiline string" {
//    try testCanonical(
//        \\comptime {
//        \\    cases.addAsm("hello world linux x86_64", "Hello, world!\n",
//        \\        \\.text
//        \\    );
//        \\}
//        \\
//    );
//}
//
//test "zig fmt: if condition wraps" {
//    try testTransform(
//        \\comptime {
//        \\    if (cond and
//        \\        cond) {
//        \\        return x;
//        \\    }
//        \\    while (cond and
//        \\        cond) {
//        \\        return x;
//        \\    }
//        \\    if (a == b and
//        \\        c) {
//        \\        a = b;
//        \\    }
//        \\    while (a == b and
//        \\        c) {
//        \\        a = b;
//        \\    }
//        \\    if ((cond and
//        \\        cond)) {
//        \\        return x;
//        \\    }
//        \\    while ((cond and
//        \\        cond)) {
//        \\        return x;
//        \\    }
//        \\    var a = if (a) |*f| x: {
//        \\        break :x &a.b;
//        \\    } else |err| err;
//        \\    var a = if (cond and
//        \\                cond) |*f|
//        \\    x: {
//        \\        break :x &a.b;
//        \\    } else |err| err;
//        \\}
//    ,
//        \\comptime {
//        \\    if (cond and
//        \\        cond)
//        \\    {
//        \\        return x;
//        \\    }
//        \\    while (cond and
//        \\        cond)
//        \\    {
//        \\        return x;
//        \\    }
//        \\    if (a == b and
//        \\        c)
//        \\    {
//        \\        a = b;
//        \\    }
//        \\    while (a == b and
//        \\        c)
//        \\    {
//        \\        a = b;
//        \\    }
//        \\    if ((cond and
//        \\        cond))
//        \\    {
//        \\        return x;
//        \\    }
//        \\    while ((cond and
//        \\        cond))
//        \\    {
//        \\        return x;
//        \\    }
//        \\    var a = if (a) |*f| x: {
//        \\        break :x &a.b;
//        \\    } else |err| err;
//        \\    var a = if (cond and
//        \\        cond) |*f|
//        \\    x: {
//        \\        break :x &a.b;
//        \\    } else |err| err;
//        \\}
//        \\
//    );
//}
//
//test "zig fmt: if condition has line break but must not wrap" {
//    try testCanonical(
//        \\comptime {
//        \\    if (self.user_input_options.put(
//        \\        name,
//        \\        UserInputOption{
//        \\            .name = name,
//        \\            .used = false,
//        \\        },
//        \\    ) catch unreachable) |*prev_value| {
//        \\        foo();
//        \\        bar();
//        \\    }
//        \\    if (put(
//        \\        a,
//        \\        b,
//        \\    )) {
//        \\        foo();
//        \\    }
//        \\}
//        \\
//    );
//}
//
//test "zig fmt: if condition has line break but must not wrap" {
//    try testCanonical(
//        \\comptime {
//        \\    if (self.user_input_options.put(name, UserInputOption{
//        \\        .name = name,
//        \\        .used = false,
//        \\    }) catch unreachable) |*prev_value| {
//        \\        foo();
//        \\        bar();
//        \\    }
//        \\    if (put(
//        \\        a,
//        \\        b,
//        \\    )) {
//        \\        foo();
//        \\    }
//        \\}
//        \\
//    );
//}
//
//test "zig fmt: function call with multiline argument" {
//    try testCanonical(
//        \\comptime {
//        \\    self.user_input_options.put(name, UserInputOption{
//        \\        .name = name,
//        \\        .used = false,
//        \\    });
//        \\}
//        \\
//    );
//}
//
//test "zig fmt: same-line doc comment on variable declaration" {
//    try testTransform(
//        \\pub const MAP_ANONYMOUS = 0x1000; /// allocated from memory, swap space
//        \\pub const MAP_FILE = 0x0000; /// map from file (default)
//        \\
//        \\pub const EMEDIUMTYPE = 124; /// Wrong medium type
//        \\
//        \\// nameserver query return codes
//        \\pub const ENSROK = 0; /// DNS server returned answer with no data
//    ,
//        \\/// allocated from memory, swap space
//        \\pub const MAP_ANONYMOUS = 0x1000;
//        \\/// map from file (default)
//        \\pub const MAP_FILE = 0x0000;
//        \\
//        \\/// Wrong medium type
//        \\pub const EMEDIUMTYPE = 124;
//        \\
//        \\// nameserver query return codes
//        \\/// DNS server returned answer with no data
//        \\pub const ENSROK = 0;
//        \\
//    );
//}

test "zig fmt: if-else with comment before else" {
    try testCanonical(
        \\comptime {
        \\    // cexp(finite|nan +- i inf|nan) = nan + i nan
        \\    if ((hx & 0x7fffffff) != 0x7f800000) {
        \\        return Complex(f32).new(y - y, y - y);
        \\    } // cexp(-inf +- i inf|nan) = 0 + i0
        \\    else if (hx & 0x80000000 != 0) {
        \\        return Complex(f32).new(0, 0);
        \\    } // cexp(+inf +- i inf|nan) = inf + i nan
        \\    else {
        \\        return Complex(f32).new(x, y - y);
        \\    }
        \\}
        \\
    );
}

//test "zig fmt: if nested" {
//    try testCanonical(
//        \\pub fn foo() void {
//        \\    return if ((aInt & bInt) >= 0)
//        \\        if (aInt < bInt)
//        \\            GE_LESS
//        \\        else if (aInt == bInt)
//        \\            GE_EQUAL
//        \\        else
//        \\            GE_GREATER
//        \\    else if (aInt > bInt)
//        \\        GE_LESS
//        \\    else if (aInt == bInt)
//        \\        GE_EQUAL
//        \\    else
//        \\        GE_GREATER;
//        \\}
//        \\
//    );
//}

test "zig fmt: respect line breaks in if-else" {
    try testCanonical(
        \\comptime {
        \\    return if (cond) a else b;
        \\    return if (cond)
        \\        a
        \\    else
        \\        b;
        \\    return if (cond)
        \\        a
        \\    else if (cond)
        \\        b
        \\    else
        \\        c;
        \\}
        \\
    );
}

test "zig fmt: respect line breaks after infix operators" {
    try testCanonical(
        \\comptime {
        \\    self.crc =
        \\        lookup_tables[0][p[7]] ^
        \\        lookup_tables[1][p[6]] ^
        \\        lookup_tables[2][p[5]] ^
        \\        lookup_tables[3][p[4]] ^
        \\        lookup_tables[4][@truncate(u8, self.crc >> 24)] ^
        \\        lookup_tables[5][@truncate(u8, self.crc >> 16)] ^
        \\        lookup_tables[6][@truncate(u8, self.crc >> 8)] ^
        \\        lookup_tables[7][@truncate(u8, self.crc >> 0)];
        \\}
        \\
    );
}

test "zig fmt: fn decl with trailing comma" {
    try testTransform(
        \\fn foo(a: i32, b: i32,) void {}
    ,
        \\fn foo(
        \\    a: i32,
        \\    b: i32,
        \\) void {}
        \\
    );
}

test "zig fmt: enum decl with no trailing comma" {
    try testTransform(
        \\const StrLitKind = enum {Normal, C};
    ,
        \\const StrLitKind = enum { Normal, C };
        \\
    );
}

test "zig fmt: switch comment before prong" {
    try testCanonical(
        \\comptime {
        \\    switch (a) {
        \\        // hi
        \\        0 => {},
        \\    }
        \\}
        \\
    );
}

test "zig fmt: struct literal no trailing comma" {
    try testTransform(
        \\const a = foo{ .x = 1, .y = 2 };
        \\const a = foo{ .x = 1,
        \\    .y = 2 };
        \\const a = foo{ .x = 1,
        \\    .y = 2, };
    ,
        \\const a = foo{ .x = 1, .y = 2 };
        \\const a = foo{ .x = 1, .y = 2 };
        \\const a = foo{
        \\    .x = 1,
        \\    .y = 2,
        \\};
        \\
    );
}

//test "zig fmt: struct literal containing a multiline expression" {
//    try testTransform(
//        \\const a = A{ .x = if (f1()) 10 else 20 };
//        \\const a = A{ .x = if (f1()) 10 else 20, };
//        \\const a = A{ .x = if (f1())
//        \\    10 else 20 };
//        \\const a = A{ .x = if (f1()) 10 else 20, .y = f2() + 100 };
//        \\const a = A{ .x = if (f1()) 10 else 20, .y = f2() + 100, };
//        \\const a = A{ .x = if (f1())
//        \\    10 else 20};
//        \\const a = A{ .x = switch(g) {0 => "ok", else => "no"} };
//        \\
//    ,
//        \\const a = A{ .x = if (f1()) 10 else 20 };
//        \\const a = A{
//        \\    .x = if (f1()) 10 else 20,
//        \\};
//        \\const a = A{
//        \\    .x = if (f1())
//        \\        10
//        \\    else
//        \\        20,
//        \\};
//        \\const a = A{ .x = if (f1()) 10 else 20, .y = f2() + 100 };
//        \\const a = A{
//        \\    .x = if (f1()) 10 else 20,
//        \\    .y = f2() + 100,
//        \\};
//        \\const a = A{
//        \\    .x = if (f1())
//        \\        10
//        \\    else
//        \\        20,
//        \\};
//        \\const a = A{
//        \\    .x = switch (g) {
//        \\        0 => "ok",
//        \\        else => "no",
//        \\    },
//        \\};
//        \\
//    );
//}
//
//test "zig fmt: array literal with hint" {
//    try testTransform(
//        \\const a = []u8{
//        \\    1, 2, //
//        \\    3,
//        \\    4,
//        \\    5,
//        \\    6,
//        \\    7 };
//        \\const a = []u8{
//        \\    1, 2, //
//        \\    3,
//        \\    4,
//        \\    5,
//        \\    6,
//        \\    7, 8 };
//        \\const a = []u8{
//        \\    1, 2, //
//        \\    3,
//        \\    4,
//        \\    5,
//        \\    6, // blah
//        \\    7, 8 };
//        \\const a = []u8{
//        \\    1, 2, //
//        \\    3, //
//        \\    4,
//        \\    5,
//        \\    6,
//        \\    7 };
//        \\const a = []u8{
//        \\    1,
//        \\    2,
//        \\    3, 4, //
//        \\    5, 6, //
//        \\    7, 8, //
//        \\};
//    ,
//        \\const a = []u8{
//        \\    1, 2,
//        \\    3, 4,
//        \\    5, 6,
//        \\    7,
//        \\};
//        \\const a = []u8{
//        \\    1, 2,
//        \\    3, 4,
//        \\    5, 6,
//        \\    7, 8,
//        \\};
//        \\const a = []u8{
//        \\    1, 2,
//        \\    3, 4,
//        \\    5,
//        \\    6, // blah
//        \\    7,
//        \\    8,
//        \\};
//        \\const a = []u8{
//        \\    1, 2,
//        \\    3, //
//        \\    4,
//        \\    5, 6,
//        \\    7,
//        \\};
//        \\const a = []u8{
//        \\    1,
//        \\    2,
//        \\    3,
//        \\    4,
//        \\    5,
//        \\    6,
//        \\    7,
//        \\    8,
//        \\};
//        \\
//    );
//}
//
//test "zig fmt: array literal veritical column alignment" {
//    try testTransform(
//        \\const a = []u8{
//        \\    1000, 200,
//        \\    30, 4,
//        \\    50000, 60
//        \\};
//        \\const a = []u8{0,   1, 2, 3, 40,
//        \\    4,5,600,7,
//        \\           80,
//        \\    9, 10, 11, 0, 13, 14, 15};
//        \\
//    ,
//        \\const a = []u8{
//        \\    1000,  200,
//        \\    30,    4,
//        \\    50000, 60,
//        \\};
//        \\const a = []u8{
//        \\    0,  1,  2,   3, 40,
//        \\    4,  5,  600, 7, 80,
//        \\    9,  10, 11,  0, 13,
//        \\    14, 15,
//        \\};
//        \\
//    );
//}
//
//test "zig fmt: multiline string with backslash at end of line" {
//    try testCanonical(
//        \\comptime {
//        \\    err(
//        \\        \\\
//        \\    );
//        \\}
//        \\
//    );
//}
//
//test "zig fmt: multiline string parameter in fn call with trailing comma" {
//    try testCanonical(
//        \\fn foo() void {
//        \\    try stdout.print(
//        \\        \\ZIG_CMAKE_BINARY_DIR {}
//        \\        \\ZIG_C_HEADER_FILES   {}
//        \\        \\ZIG_DIA_GUIDS_LIB    {}
//        \\        \\
//        \\    ,
//        \\        std.cstr.toSliceConst(c.ZIG_CMAKE_BINARY_DIR),
//        \\        std.cstr.toSliceConst(c.ZIG_CXX_COMPILER),
//        \\        std.cstr.toSliceConst(c.ZIG_DIA_GUIDS_LIB),
//        \\    );
//        \\}
//        \\
//    );
//}

test "zig fmt: trailing comma on fn call" {
    try testCanonical(
        \\comptime {
        \\    var module = try Module.create(
        \\        allocator,
        \\        zig_lib_dir,
        \\        full_cache_dir,
        \\    );
        \\}
        \\
    );
}

test "zig fmt: multi line arguments without last comma" {
    try testTransform(
        \\pub fn foo(
        \\    a: usize,
        \\    b: usize,
        \\    c: usize,
        \\    d: usize
        \\) usize {
        \\    return a + b + c + d;
        \\}
        \\
    ,
        \\pub fn foo(a: usize, b: usize, c: usize, d: usize) usize {
        \\    return a + b + c + d;
        \\}
        \\
    );
}

test "zig fmt: empty block with only comment" {
    try testCanonical(
        \\comptime {
        \\    {
        \\        // comment
        \\    }
        \\}
        \\
    );
}

//test "zig fmt: no trailing comma on struct decl" {
//    try testCanonical(
//        \\const RoundParam = struct {
//        \\    k: usize, s: u32, t: u32
//        \\};
//        \\
//    );
//}

test "zig fmt: extra newlines at the end" {
    try testTransform(
        \\const a = b;
        \\
        \\
        \\
    ,
        \\const a = b;
        \\
    );
}

//test "zig fmt: simple asm" {
//    try testTransform(
//        \\comptime {
//        \\    asm volatile (
//        \\        \\.globl aoeu;
//        \\        \\.type aoeu, @function;
//        \\        \\.set aoeu, derp;
//        \\    );
//        \\
//        \\    asm ("not real assembly"
//        \\        :[a] "x" (x),);
//        \\    asm ("not real assembly"
//        \\        :[a] "x" (->i32),:[a] "x" (1),);
//        \\    asm ("still not real assembly"
//        \\        :::"a","b",);
//        \\}
//    ,
//        \\comptime {
//        \\    asm volatile (
//        \\        \\.globl aoeu;
//        \\        \\.type aoeu, @function;
//        \\        \\.set aoeu, derp;
//        \\    );
//        \\
//        \\    asm ("not real assembly"
//        \\        : [a] "x" (x)
//        \\    );
//        \\    asm ("not real assembly"
//        \\        : [a] "x" (-> i32)
//        \\        : [a] "x" (1)
//        \\    );
//        \\    asm ("still not real assembly"
//        \\        :
//        \\        :
//        \\        : "a", "b"
//        \\    );
//        \\}
//        \\
//    );
//}

test "zig fmt: nested struct literal with one item" {
    try testCanonical(
        \\const a = foo{
        \\    .item = bar{ .a = b },
        \\};
        \\
    );
}

test "zig fmt: switch cases trailing comma" {
    try testTransform(
        \\test "switch cases trailing comma"{
        \\    switch (x) {
        \\        1,2,3 => {},
        \\        4,5, => {},
        \\        6... 8, => {},
        \\        else => {},
        \\    }
        \\}
    ,
        \\test "switch cases trailing comma" {
        \\    switch (x) {
        \\        1, 2, 3 => {},
        \\        4,
        \\        5,
        \\        => {},
        \\        6...8 => {},
        \\        else => {},
        \\    }
        \\}
        \\
    );
}

test "zig fmt: slice align" {
    try testCanonical(
        \\const A = struct {
        \\    items: []align(A) T,
        \\};
        \\
    );
}

//test "zig fmt: add trailing comma to array literal" {
//    try testTransform(
//        \\comptime {
//        \\    return []u16{'m', 's', 'y', 's', '-' // hi
//        \\   };
//        \\    return []u16{'m', 's', 'y', 's',
//        \\      '-'};
//        \\    return []u16{'m', 's', 'y', 's', '-'};
//        \\}
//    ,
//        \\comptime {
//        \\    return []u16{
//        \\        'm', 's', 'y', 's', '-', // hi
//        \\    };
//        \\    return []u16{
//        \\        'm', 's', 'y', 's',
//        \\        '-',
//        \\    };
//        \\    return []u16{ 'm', 's', 'y', 's', '-' };
//        \\}
//        \\
//    );
//}

test "zig fmt: first thing in file is line comment" {
    try testCanonical(
        \\// Introspection and determination of system libraries needed by zig.
        \\
        \\// Introspection and determination of system libraries needed by zig.
        \\
        \\const std = @import("std");
        \\
    );
}

test "zig fmt: line comment after doc comment" {
    try testCanonical(
        \\/// doc comment
        \\// line comment
        \\fn foo() void {}
        \\
    );
}

test "zig fmt: bit field alignment" {
    try testCanonical(
        \\test {
        \\    assert(@TypeOf(&blah.b) == *align(1:3:6) const u3);
        \\}
        \\
    );
}

test "zig fmt: nested switch" {
    try testCanonical(
        \\test {
        \\    switch (state) {
        \\        TermState.Start => switch (c) {
        \\            '\x1b' => state = TermState.Escape,
        \\            else => try out.writeByte(c),
        \\        },
        \\    }
        \\}
        \\
    );
}

test "zig fmt: float literal with exponent" {
    try testCanonical(
        \\pub const f64_true_min = 4.94065645841246544177e-324;
        \\const threshold = 0x1.a827999fcef32p+1022;
        \\
    );
}

test "zig fmt: if-else end of comptime" {
    try testCanonical(
        \\comptime {
        \\    if (a) {
        \\        b();
        \\    } else {
        \\        b();
        \\    }
        \\}
        \\
    );
}

test "zig fmt: nested blocks" {
    try testCanonical(
        \\comptime {
        \\    {
        \\        {
        \\            {
        \\                a();
        \\            }
        \\        }
        \\    }
        \\}
        \\
    );
}

test "zig fmt: block with same line comment after end brace" {
    try testCanonical(
        \\comptime {
        \\    {
        \\        b();
        \\    } // comment
        \\}
        \\
    );
}

test "zig fmt: statements with comment between" {
    try testCanonical(
        \\comptime {
        \\    a = b;
        \\    // comment
        \\    a = b;
        \\}
        \\
    );
}

test "zig fmt: statements with empty line between" {
    try testCanonical(
        \\comptime {
        \\    a = b;
        \\
        \\    a = b;
        \\}
        \\
    );
}

test "zig fmt: ptr deref operator and unwrap optional operator" {
    try testCanonical(
        \\const a = b.*;
        \\const a = b.?;
        \\
    );
}

test "zig fmt: comment after if before another if" {
    try testCanonical(
        \\test "aoeu" {
        \\    // comment
        \\    if (x) {
        \\        bar();
        \\    }
        \\}
        \\
        \\test "aoeu" {
        \\    if (x) {
        \\        foo();
        \\    }
        \\    // comment
        \\    if (x) {
        \\        bar();
        \\    }
        \\}
        \\
    );
}

test "zig fmt: line comment between if block and else keyword" {
    try testCanonical(
        \\test "aoeu" {
        \\    // cexp(finite|nan +- i inf|nan) = nan + i nan
        \\    if ((hx & 0x7fffffff) != 0x7f800000) {
        \\        return Complex(f32).new(y - y, y - y);
        \\    }
        \\    // cexp(-inf +- i inf|nan) = 0 + i0
        \\    else if (hx & 0x80000000 != 0) {
        \\        return Complex(f32).new(0, 0);
        \\    }
        \\    // cexp(+inf +- i inf|nan) = inf + i nan
        \\    // another comment
        \\    else {
        \\        return Complex(f32).new(x, y - y);
        \\    }
        \\}
        \\
    );
}

test "zig fmt: same line comments in expression" {
    try testCanonical(
        \\test "aoeu" {
        \\    const x = ( // a
        \\        0 // b
        \\    ); // c
        \\}
        \\
    );
}

//test "zig fmt: add comma on last switch prong" {
//    try testTransform(
//        \\test "aoeu" {
//        \\switch (self.init_arg_expr) {
//        \\    InitArg.Type => |t| { },
//        \\    InitArg.None,
//        \\    InitArg.Enum => { }
//        \\}
//        \\ switch (self.init_arg_expr) {
//        \\     InitArg.Type => |t| { },
//        \\     InitArg.None,
//        \\     InitArg.Enum => { }//line comment
//        \\ }
//        \\}
//    ,
//        \\test "aoeu" {
//        \\    switch (self.init_arg_expr) {
//        \\        InitArg.Type => |t| {},
//        \\        InitArg.None, InitArg.Enum => {},
//        \\    }
//        \\    switch (self.init_arg_expr) {
//        \\        InitArg.Type => |t| {},
//        \\        InitArg.None, InitArg.Enum => {}, //line comment
//        \\    }
//        \\}
//        \\
//    );
//}

test "zig fmt: same-line comment after a statement" {
    try testCanonical(
        \\test "" {
        \\    a = b;
        \\    debug.assert(H.digest_size <= H.block_size); // HMAC makes this assumption
        \\    a = b;
        \\}
        \\
    );
}

test "zig fmt: same-line comment after var decl in struct" {
    try testCanonical(
        \\pub const vfs_cap_data = extern struct {
        \\    const Data = struct {}; // when on disk.
        \\};
        \\
    );
}

test "zig fmt: same-line comment after field decl" {
    try testCanonical(
        \\pub const dirent = extern struct {
        \\    d_name: u8,
        \\    d_name: u8, // comment 1
        \\    d_name: u8,
        \\    d_name: u8, // comment 2
        \\    d_name: u8,
        \\};
        \\
    );
}

test "zig fmt: same-line comment after switch prong" {
    try testCanonical(
        \\test "" {
        \\    switch (err) {
        \\        error.PathAlreadyExists => {}, // comment 2
        \\        else => return err, // comment 1
        \\    }
        \\}
        \\
    );
}

test "zig fmt: same-line comment after non-block if expression" {
    try testCanonical(
        \\comptime {
        \\    if (sr > n_uword_bits - 1) // d > r
        \\        return 0;
        \\}
        \\
    );
}

test "zig fmt: same-line comment on comptime expression" {
    try testCanonical(
        \\test "" {
        \\    comptime assert(@typeInfo(T) == .Int); // must pass an integer to absInt
        \\}
        \\
    );
}

test "zig fmt: switch with empty body" {
    try testCanonical(
        \\test "" {
        \\    foo() catch |err| switch (err) {};
        \\}
        \\
    );
}

test "zig fmt: line comments in struct initializer" {
    try testCanonical(
        \\fn foo() void {
        \\    return Self{
        \\        .a = b,
        \\
        \\        // Initialize these two fields to buffer_size so that
        \\        // in `readFn` we treat the state as being able to read
        \\        .start_index = buffer_size,
        \\        .end_index = buffer_size,
        \\
        \\        // middle
        \\
        \\        .a = b,
        \\
        \\        // end
        \\    };
        \\}
        \\
    );
}

test "zig fmt: first line comment in struct initializer" {
    try testCanonical(
        \\pub fn acquire(self: *Self) HeldLock {
        \\    return HeldLock{
        \\        // guaranteed allocation elision
        \\        .held = self.lock.acquire(),
        \\        .value = &self.private_data,
        \\    };
        \\}
        \\
    );
}

test "zig fmt: doc comments before struct field" {
    try testCanonical(
        \\pub const Allocator = struct {
        \\    /// Allocate byte_count bytes and return them in a slice, with the
        \\    /// slice's pointer aligned at least to alignment bytes.
        \\    allocFn: fn () void,
        \\};
        \\
    );
}

test "zig fmt: error set declaration" {
    try testCanonical(
        \\const E = error{
        \\    A,
        \\    B,
        \\
        \\    C,
        \\};
        \\
        \\const Error = error{
        \\    /// no more memory
        \\    OutOfMemory,
        \\};
        \\
        \\const Error = error{
        \\    /// no more memory
        \\    OutOfMemory,
        \\
        \\    /// another
        \\    Another,
        \\
        \\    // end
        \\};
        \\
        \\const Error = error{OutOfMemory};
        \\const Error = error{};
        \\
        \\const Error = error{ OutOfMemory, OutOfTime };
        \\
    );
}

test "zig fmt: union(enum(u32)) with assigned enum values" {
    try testCanonical(
        \\const MultipleChoice = union(enum(u32)) {
        \\    A = 20,
        \\    B = 40,
        \\    C = 60,
        \\    D = 1000,
        \\};
        \\
    );
}

test "zig fmt: resume from suspend block" {
    try testCanonical(
        \\fn foo() void {
        \\    suspend {
        \\        resume @frame();
        \\    }
        \\}
        \\
    );
}

test "zig fmt: comments before error set decl" {
    try testCanonical(
        \\const UnexpectedError = error{
        \\    /// The Operating System returned an undocumented error code.
        \\    Unexpected,
        \\    // another
        \\    Another,
        \\
        \\    // in between
        \\
        \\    // at end
        \\};
        \\
    );
}

test "zig fmt: comments before switch prong" {
    try testCanonical(
        \\test "" {
        \\    switch (err) {
        \\        error.PathAlreadyExists => continue,
        \\
        \\        // comment 1
        \\
        \\        // comment 2
        \\        else => return err,
        \\        // at end
        \\    }
        \\}
        \\
    );
}

test "zig fmt: comments before var decl in struct" {
    try testCanonical(
        \\pub const vfs_cap_data = extern struct {
        \\    // All of these are mandated as little endian
        \\    // when on disk.
        \\    const Data = struct {
        \\        permitted: u32,
        \\        inheritable: u32,
        \\    };
        \\
        \\    // in between
        \\
        \\    /// All of these are mandated as little endian
        \\    /// when on disk.
        \\    const Data = struct {
        \\        permitted: u32,
        \\        inheritable: u32,
        \\    };
        \\
        \\    // at end
        \\};
        \\
    );
}

test "zig fmt: array literal with 1 item on 1 line" {
    try testCanonical(
        \\var s = []const u64{0} ** 25;
        \\
    );
}

test "zig fmt: comments before global variables" {
    try testCanonical(
        \\/// Foo copies keys and values before they go into the map, and
        \\/// frees them when they get removed.
        \\pub const Foo = struct {};
        \\
    );
}

test "zig fmt: comments in statements" {
    try testCanonical(
        \\test "std" {
        \\    // statement comment
        \\    _ = @import("foo/bar.zig");
        \\
        \\    // middle
        \\    // middle2
        \\
        \\    // end
        \\}
        \\
    );
}

test "zig fmt: comments before test decl" {
    try testCanonical(
        \\/// top level doc comment
        \\test "hi" {}
        \\
        \\// top level normal comment
        \\test "hi" {}
        \\
        \\// middle
        \\
        \\// end
        \\
    );
}

//test "zig fmt: preserve spacing" {
//    try testCanonical(
//        \\const std = @import("std");
//        \\
//        \\pub fn main() !void {
//        \\    var stdout_file = std.io.getStdOut;
//        \\    var stdout_file = std.io.getStdOut;
//        \\
//        \\    var stdout_file = std.io.getStdOut;
//        \\    var stdout_file = std.io.getStdOut;
//        \\}
//        \\
//    );
//}

//test "zig fmt: return types" {
//    try testCanonical(
//        \\pub fn main() !void {}
//        \\pub fn main() anytype {}
//        \\pub fn main() i32 {}
//        \\
//    );
//}

test "zig fmt: imports" {
    try testCanonical(
        \\const std = @import("std");
        \\const std = @import();
        \\
    );
}

//test "zig fmt: global declarations" {
//    try testCanonical(
//        \\const a = b;
//        \\pub const a = b;
//        \\var a = b;
//        \\pub var a = b;
//        \\const a: i32 = b;
//        \\pub const a: i32 = b;
//        \\var a: i32 = b;
//        \\pub var a: i32 = b;
//        \\extern const a: i32 = b;
//        \\pub extern const a: i32 = b;
//        \\extern var a: i32 = b;
//        \\pub extern var a: i32 = b;
//        \\extern "a" const a: i32 = b;
//        \\pub extern "a" const a: i32 = b;
//        \\extern "a" var a: i32 = b;
//        \\pub extern "a" var a: i32 = b;
//        \\
//    );
//}

test "zig fmt: extern declaration" {
    try testCanonical(
        \\extern var foo: c_int;
        \\
    );
}

test "zig fmt: alignment" {
    try testCanonical(
        \\var foo: c_int align(1);
        \\
    );
}

test "zig fmt: C main" {
    try testCanonical(
        \\fn main(argc: c_int, argv: **u8) c_int {
        \\    const a = b;
        \\}
        \\
    );
}

test "zig fmt: return" {
    try testCanonical(
        \\fn foo(argc: c_int, argv: **u8) c_int {
        \\    return 0;
        \\}
        \\
        \\fn bar() void {
        \\    return;
        \\}
        \\
    );
}

test "zig fmt: function attributes" {
    try testCanonical(
        \\export fn foo() void {}
        \\pub export fn foo() void {}
        \\extern fn foo() void;
        \\pub extern fn foo() void;
        \\extern "c" fn foo() void;
        \\pub extern "c" fn foo() void;
        \\inline fn foo() void {}
        \\pub inline fn foo() void {}
        \\noinline fn foo() void {}
        \\pub noinline fn foo() void {}
        \\
    );
}

test "zig fmt: nested pointers with ** tokens" {
    try testCanonical(
        \\const x: *u32 = undefined;
        \\const x: **u32 = undefined;
        \\const x: ***u32 = undefined;
        \\const x: ****u32 = undefined;
        \\const x: *****u32 = undefined;
        \\const x: ******u32 = undefined;
        \\const x: *******u32 = undefined;
        \\
    );
}

test "zig fmt: pointer attributes" {
    try testCanonical(
        \\extern fn f1(s: *align(*u8) u8) c_int;
        \\extern fn f2(s: **align(1) *const *volatile u8) c_int;
        \\extern fn f3(s: *align(1) const *align(1) volatile *const volatile u8) c_int;
        \\extern fn f4(s: *align(1) const volatile u8) c_int;
        \\extern fn f5(s: [*:0]align(1) const volatile u8) c_int;
        \\
    );
}

test "zig fmt: slice attributes" {
    try testCanonical(
        \\extern fn f1(s: []align(*u8) u8) c_int;
        \\extern fn f2(s: []align(1) []const []volatile u8) c_int;
        \\extern fn f3(s: []align(1) const [:0]align(1) volatile []const volatile u8) c_int;
        \\extern fn f4(s: []align(1) const volatile u8) c_int;
        \\extern fn f5(s: [:0]align(1) const volatile u8) c_int;
        \\
    );
}

test "zig fmt: test declaration" {
    try testCanonical(
        \\test "test name" {
        \\    const a = 1;
        \\    var b = 1;
        \\}
        \\
    );
}

test "zig fmt: infix operators" {
    try testCanonical(
        \\test {
        \\    var i = undefined;
        \\    i = 2;
        \\    i *= 2;
        \\    i |= 2;
        \\    i ^= 2;
        \\    i <<= 2;
        \\    i >>= 2;
        \\    i &= 2;
        \\    i *= 2;
        \\    i *%= 2;
        \\    i -= 2;
        \\    i -%= 2;
        \\    i += 2;
        \\    i +%= 2;
        \\    i /= 2;
        \\    i %= 2;
        \\    _ = i == i;
        \\    _ = i != i;
        \\    _ = i != i;
        \\    _ = i.i;
        \\    _ = i || i;
        \\    _ = i!i;
        \\    _ = i ** i;
        \\    _ = i ++ i;
        \\    _ = i orelse i;
        \\    _ = i % i;
        \\    _ = i / i;
        \\    _ = i *% i;
        \\    _ = i * i;
        \\    _ = i -% i;
        \\    _ = i - i;
        \\    _ = i +% i;
        \\    _ = i + i;
        \\    _ = i << i;
        \\    _ = i >> i;
        \\    _ = i & i;
        \\    _ = i ^ i;
        \\    _ = i | i;
        \\    _ = i >= i;
        \\    _ = i <= i;
        \\    _ = i > i;
        \\    _ = i < i;
        \\    _ = i and i;
        \\    _ = i or i;
        \\}
        \\
    );
}

test "zig fmt: precedence" {
    try testCanonical(
        \\test "precedence" {
        \\    a!b();
        \\    (a!b)();
        \\    !a!b;
        \\    !(a!b);
        \\    !a{};
        \\    !(a{});
        \\    a + b{};
        \\    (a + b){};
        \\    a << b + c;
        \\    (a << b) + c;
        \\    a & b << c;
        \\    (a & b) << c;
        \\    a ^ b & c;
        \\    (a ^ b) & c;
        \\    a | b ^ c;
        \\    (a | b) ^ c;
        \\    a == b | c;
        \\    (a == b) | c;
        \\    a and b == c;
        \\    (a and b) == c;
        \\    a or b and c;
        \\    (a or b) and c;
        \\    (a or b) and c;
        \\}
        \\
    );
}

test "zig fmt: prefix operators" {
    try testCanonical(
        \\test "prefix operators" {
        \\    try return --%~!&0;
        \\}
        \\
    );
}

test "zig fmt: call expression" {
    try testCanonical(
        \\test "test calls" {
        \\    a();
        \\    a(1);
        \\    a(1, 2);
        \\    a(1, 2) + a(1, 2);
        \\}
        \\
    );
}

<<<<<<< HEAD
//test "zig fmt: anytype type" {
//    try testCanonical(
//        \\fn print(args: anytype) anytype {}
//        \\
//    );
//}

//test "zig fmt: functions" {
//    try testCanonical(
//        \\extern fn puts(s: *const u8) c_int;
//        \\extern "c" fn puts(s: *const u8) c_int;
//        \\export fn puts(s: *const u8) c_int;
//        \\inline fn puts(s: *const u8) c_int;
//        \\noinline fn puts(s: *const u8) c_int;
//        \\pub extern fn puts(s: *const u8) c_int;
//        \\pub extern "c" fn puts(s: *const u8) c_int;
//        \\pub export fn puts(s: *const u8) c_int;
//        \\pub inline fn puts(s: *const u8) c_int;
//        \\pub noinline fn puts(s: *const u8) c_int;
//        \\pub extern fn puts(s: *const u8) align(2 + 2) c_int;
//        \\pub extern "c" fn puts(s: *const u8) align(2 + 2) c_int;
//        \\pub export fn puts(s: *const u8) align(2 + 2) c_int;
//        \\pub inline fn puts(s: *const u8) align(2 + 2) c_int;
//        \\pub noinline fn puts(s: *const u8) align(2 + 2) c_int;
//        \\
//    );
//}

//test "zig fmt: multiline string" {
//    try testCanonical(
//        \\test "" {
//        \\    const s1 =
//        \\        \\one
//        \\        \\two)
//        \\        \\three
//        \\    ;
//        \\    const s3 = // hi
//        \\        \\one
//        \\        \\two)
//        \\        \\three
//        \\    ;
//        \\}
//        \\
//    );
//}
=======
test "zig fmt: anytype type" {
    try testCanonical(
        \\fn print(args: anytype) anytype {}
        \\
    );
}

test "zig fmt: functions" {
    try testCanonical(
        \\extern fn puts(s: *const u8) c_int;
        \\extern "c" fn puts(s: *const u8) c_int;
        \\export fn puts(s: *const u8) c_int;
        \\fn puts(s: *const u8) callconv(.Inline) c_int;
        \\noinline fn puts(s: *const u8) c_int;
        \\pub extern fn puts(s: *const u8) c_int;
        \\pub extern "c" fn puts(s: *const u8) c_int;
        \\pub export fn puts(s: *const u8) c_int;
        \\pub fn puts(s: *const u8) callconv(.Inline) c_int;
        \\pub noinline fn puts(s: *const u8) c_int;
        \\pub extern fn puts(s: *const u8) align(2 + 2) c_int;
        \\pub extern "c" fn puts(s: *const u8) align(2 + 2) c_int;
        \\pub export fn puts(s: *const u8) align(2 + 2) c_int;
        \\pub fn puts(s: *const u8) align(2 + 2) callconv(.Inline) c_int;
        \\pub noinline fn puts(s: *const u8) align(2 + 2) c_int;
        \\
    );
}

test "zig fmt: multiline string" {
    try testCanonical(
        \\test "" {
        \\    const s1 =
        \\        \\one
        \\        \\two)
        \\        \\three
        \\    ;
        \\    const s3 = // hi
        \\        \\one
        \\        \\two)
        \\        \\three
        \\    ;
        \\}
        \\
    );
}
>>>>>>> d3565ed6

test "zig fmt: values" {
    try testCanonical(
        \\test "values" {
        \\    1;
        \\    1.0;
        \\    "string";
        \\    'c';
        \\    true;
        \\    false;
        \\    null;
        \\    undefined;
        \\    anyerror;
        \\    this;
        \\    unreachable;
        \\}
        \\
    );
}

test "zig fmt: indexing" {
    try testCanonical(
        \\test "test index" {
        \\    a[0];
        \\    a[0 + 5];
        \\    a[0..];
        \\    a[0..5];
        \\    a[a[0]];
        \\    a[a[0..]];
        \\    a[a[0..5]];
        \\    a[a[0]..];
        \\    a[a[0..5]..];
        \\    a[a[0]..a[0]];
        \\    a[a[0..5]..a[0]];
        \\    a[a[0..5]..a[0..5]];
        \\}
        \\
    );
}

test "zig fmt: struct declaration" {
    try testCanonical(
        \\const S = struct {
        \\    const Self = @This();
        \\    f1: u8,
        \\    f3: u8,
        \\
        \\    f2: u8,
        \\
        \\    fn method(self: *Self) Self {
        \\        return self.*;
        \\    }
        \\};
        \\
        \\const Ps = packed struct {
        \\    a: u8,
        \\    b: u8,
        \\
        \\    c: u8,
        \\};
        \\
        \\const Es = extern struct {
        \\    a: u8,
        \\    b: u8,
        \\
        \\    c: u8,
        \\};
        \\
    );
}

test "zig fmt: enum declaration" {
    try testCanonical(
        \\const E = enum {
        \\    Ok,
        \\    SomethingElse = 0,
        \\};
        \\
        \\const E2 = enum(u8) {
        \\    Ok,
        \\    SomethingElse = 255,
        \\    SomethingThird,
        \\};
        \\
        \\const Ee = extern enum {
        \\    Ok,
        \\    SomethingElse,
        \\    SomethingThird,
        \\};
        \\
        \\const Ep = packed enum {
        \\    Ok,
        \\    SomethingElse,
        \\    SomethingThird,
        \\};
        \\
    );
}

test "zig fmt: union declaration" {
    try testCanonical(
        \\const U = union {
        \\    Int: u8,
        \\    Float: f32,
        \\    None,
        \\    Bool: bool,
        \\};
        \\
        \\const Ue = union(enum) {
        \\    Int: u8,
        \\    Float: f32,
        \\    None,
        \\    Bool: bool,
        \\};
        \\
        \\const E = enum {
        \\    Int,
        \\    Float,
        \\    None,
        \\    Bool,
        \\};
        \\
        \\const Ue2 = union(E) {
        \\    Int: u8,
        \\    Float: f32,
        \\    None,
        \\    Bool: bool,
        \\};
        \\
        \\const Eu = extern union {
        \\    Int: u8,
        \\    Float: f32,
        \\    None,
        \\    Bool: bool,
        \\};
        \\
    );
}

test "zig fmt: arrays" {
    try testCanonical(
        \\test "test array" {
        \\    const a: [2]u8 = [2]u8{
        \\        1,
        \\        2,
        \\    };
        \\    const a: [2]u8 = []u8{
        \\        1,
        \\        2,
        \\    };
        \\    const a: [0]u8 = []u8{};
        \\    const x: [4:0]u8 = undefined;
        \\}
        \\
    );
}

test "zig fmt: container initializers" {
    try testCanonical(
        \\const a0 = []u8{};
        \\const a1 = []u8{1};
        \\const a2 = []u8{
        \\    1,
        \\    2,
        \\    3,
        \\    4,
        \\};
        \\const s0 = S{};
        \\const s1 = S{ .a = 1 };
        \\const s2 = S{
        \\    .a = 1,
        \\    .b = 2,
        \\};
        \\
    );
}

test "zig fmt: catch" {
    try testCanonical(
        \\test "catch" {
        \\    const a: anyerror!u8 = 0;
        \\    _ = a catch return;
        \\    _ = a catch
        \\        return;
        \\    _ = a catch |err| return;
        \\    _ = a catch |err|
        \\        return;
        \\}
        \\
    );
}

test "zig fmt: blocks" {
    try testCanonical(
        \\test "blocks" {
        \\    {
        \\        const a = 0;
        \\        const b = 0;
        \\    }
        \\
        \\    blk: {
        \\        const a = 0;
        \\        const b = 0;
        \\    }
        \\
        \\    const r = blk: {
        \\        const a = 0;
        \\        const b = 0;
        \\    };
        \\}
        \\
    );
}

test "zig fmt: switch" {
    try testCanonical(
        \\test "switch" {
        \\    switch (0) {
        \\        0 => {},
        \\        1 => unreachable,
        \\        2, 3 => {},
        \\        4...7 => {},
        \\        1 + 4 * 3 + 22 => {},
        \\        else => {
        \\            const a = 1;
        \\            const b = a;
        \\        },
        \\    }
        \\
        \\    const res = switch (0) {
        \\        0 => 0,
        \\        1 => 2,
        \\        1 => a = 4,
        \\        else => 4,
        \\    };
        \\
        \\    const Union = union(enum) {
        \\        Int: i64,
        \\        Float: f64,
        \\    };
        \\
        \\    switch (u) {
        \\        Union.Int => |int| {},
        \\        Union.Float => |*float| unreachable,
        \\    }
        \\}
        \\
    );
}

//test "zig fmt: while" {
//    try testCanonical(
//        \\test "while" {
//        \\    while (10 < 1) unreachable;
//        \\
//        \\    while (10 < 1) unreachable else unreachable;
//        \\
//        \\    while (10 < 1) {
//        \\        unreachable;
//        \\    }
//        \\
//        \\    while (10 < 1)
//        \\        unreachable;
//        \\
//        \\    var i: usize = 0;
//        \\    while (i < 10) : (i += 1) {
//        \\        continue;
//        \\    }
//        \\
//        \\    i = 0;
//        \\    while (i < 10) : (i += 1)
//        \\        continue;
//        \\
//        \\    i = 0;
//        \\    var j: usize = 0;
//        \\    while (i < 10) : ({
//        \\        i += 1;
//        \\        j += 1;
//        \\    }) {
//        \\        continue;
//        \\    }
//        \\
//        \\    var a: ?u8 = 2;
//        \\    while (a) |v| : (a = null) {
//        \\        continue;
//        \\    }
//        \\
//        \\    while (a) |v| : (a = null)
//        \\        unreachable;
//        \\
//        \\    label: while (10 < 0) {
//        \\        unreachable;
//        \\    }
//        \\
//        \\    const res = while (0 < 10) {
//        \\        break 7;
//        \\    } else {
//        \\        unreachable;
//        \\    };
//        \\
//        \\    const res = while (0 < 10)
//        \\        break 7
//        \\    else
//        \\        unreachable;
//        \\
//        \\    var a: anyerror!u8 = 0;
//        \\    while (a) |v| {
//        \\        a = error.Err;
//        \\    } else |err| {
//        \\        i = 1;
//        \\    }
//        \\
//        \\    comptime var k: usize = 0;
//        \\    inline while (i < 10) : (i += 1)
//        \\        j += 2;
//        \\}
//        \\
//    );
//}

test "zig fmt: for" {
    try testCanonical(
        \\test "for" {
        \\    for (a) |v| {
        \\        continue;
        \\    }
        \\
        \\    for (a) |v| continue;
        \\
        \\    for (a) |v| continue else return;
        \\
        \\    for (a) |v| {
        \\        continue;
        \\    } else return;
        \\
        \\    for (a) |v| continue else {
        \\        return;
        \\    }
        \\
        \\    for (a) |v|
        \\        continue
        \\    else
        \\        return;
        \\
        \\    for (a) |v|
        \\        continue;
        \\
        \\    for (a) |*v|
        \\        continue;
        \\
        \\    for (a) |v, i| {
        \\        continue;
        \\    }
        \\
        \\    for (a) |v, i|
        \\        continue;
        \\
        \\    for (a) |b| switch (b) {
        \\        c => {},
        \\        d => {},
        \\    };
        \\
        \\    const res = for (a) |v, i| {
        \\        break v;
        \\    } else {
        \\        unreachable;
        \\    };
        \\
        \\    var num: usize = 0;
        \\    inline for (a) |v, i| {
        \\        num += v;
        \\        num += i;
        \\    }
        \\}
        \\
    );

    try testTransform(
        \\test "fix for" {
        \\    for (a) |x|
        \\        f(x) else continue;
        \\}
        \\
    ,
        \\test "fix for" {
        \\    for (a) |x|
        \\        f(x)
        \\    else
        \\        continue;
        \\}
        \\
    );
}

test "zig fmt: if" {
    try testCanonical(
        \\test "if" {
        \\    if (10 < 0) {
        \\        unreachable;
        \\    }
        \\
        \\    if (10 < 0) unreachable;
        \\
        \\    if (10 < 0) {
        \\        unreachable;
        \\    } else {
        \\        const a = 20;
        \\    }
        \\
        \\    if (10 < 0) {
        \\        unreachable;
        \\    } else if (5 < 0) {
        \\        unreachable;
        \\    } else {
        \\        const a = 20;
        \\    }
        \\
        \\    const is_world_broken = if (10 < 0) true else false;
        \\    const some_number = 1 + if (10 < 0) 2 else 3;
        \\
        \\    const a: ?u8 = 10;
        \\    const b: ?u8 = null;
        \\    if (a) |v| {
        \\        const some = v;
        \\    } else if (b) |*v| {
        \\        unreachable;
        \\    } else {
        \\        const some = 10;
        \\    }
        \\
        \\    const non_null_a = if (a) |v| v else 0;
        \\
        \\    const a_err: anyerror!u8 = 0;
        \\    if (a_err) |v| {
        \\        const p = v;
        \\    } else |err| {
        \\        unreachable;
        \\    }
        \\}
        \\
    );
}

test "zig fmt: defer" {
    try testCanonical(
        \\test "defer" {
        \\    var i: usize = 0;
        \\    defer i = 1;
        \\    defer {
        \\        i += 2;
        \\        i *= i;
        \\    }
        \\
        \\    errdefer i += 3;
        \\    errdefer {
        \\        i += 2;
        \\        i /= i;
        \\    }
        \\}
        \\
    );
}

test "zig fmt: comptime" {
    try testCanonical(
        \\fn a() u8 {
        \\    return 5;
        \\}
        \\
        \\fn b(comptime i: u8) u8 {
        \\    return i;
        \\}
        \\
        \\const av = comptime a();
        \\const av2 = comptime blk: {
        \\    var res = a();
        \\    res *= b(2);
        \\    break :blk res;
        \\};
        \\
        \\comptime {
        \\    _ = a();
        \\}
        \\
        \\test "comptime" {
        \\    const av3 = comptime a();
        \\    const av4 = comptime blk: {
        \\        var res = a();
        \\        res *= a();
        \\        break :blk res;
        \\    };
        \\
        \\    comptime var i = 0;
        \\    comptime {
        \\        i = a();
        \\        i += b(i);
        \\    }
        \\}
        \\
    );
}

test "zig fmt: fn type" {
    try testCanonical(
        \\fn a(i: u8) u8 {
        \\    return i + 1;
        \\}
        \\
        \\const a: fn (u8) u8 = undefined;
        \\const b: fn (u8) callconv(.Naked) u8 = undefined;
        \\const ap: fn (u8) u8 = a;
        \\
    );
}

test "zig fmt: inline asm" {
    try testCanonical(
        \\pub fn syscall1(number: usize, arg1: usize) usize {
        \\    return asm volatile ("syscall"
        \\        : [ret] "={rax}" (-> usize)
        \\        : [number] "{rax}" (number),
        \\          [arg1] "{rdi}" (arg1)
        \\        : "rcx", "r11"
        \\    );
        \\}
        \\
    );
}

test "zig fmt: async functions" {
    try testCanonical(
        \\fn simpleAsyncFn() void {
        \\    const a = async a.b();
        \\    x += 1;
        \\    suspend;
        \\    x += 1;
        \\    suspend;
        \\    const p: anyframe->void = async simpleAsyncFn() catch unreachable;
        \\    await p;
        \\}
        \\
        \\test "suspend, resume, await" {
        \\    const p: anyframe = async testAsyncSeq();
        \\    resume p;
        \\    await p;
        \\}
        \\
    );
}

test "zig fmt: nosuspend" {
    try testCanonical(
        \\const a = nosuspend foo();
        \\
    );
}

test "zig fmt: Block after if" {
    try testCanonical(
        \\test {
        \\    if (true) {
        \\        const a = 0;
        \\    }
        \\
        \\    {
        \\        const a = 0;
        \\    }
        \\}
        \\
    );
}

test "zig fmt: usingnamespace" {
    try testCanonical(
        \\usingnamespace @import("std");
        \\pub usingnamespace @import("std");
        \\
    );
}

test "zig fmt: string identifier" {
    try testCanonical(
        \\const @"a b" = @"c d".@"e f";
        \\fn @"g h"() void {}
        \\
    );
}

test "zig fmt: error return" {
    try testCanonical(
        \\fn err() anyerror {
        \\    call();
        \\    return error.InvalidArgs;
        \\}
        \\
    );
}

test "zig fmt: comptime block in container" {
    try testCanonical(
        \\pub fn container() type {
        \\    return struct {
        \\        comptime {
        \\            if (false) {
        \\                unreachable;
        \\            }
        \\        }
        \\    };
        \\}
        \\
    );
}

//test "zig fmt: inline asm parameter alignment" {
//    try testCanonical(
//        \\pub fn main() void {
//        \\    asm volatile (
//        \\        \\ foo
//        \\        \\ bar
//        \\    );
//        \\    asm volatile (
//        \\        \\ foo
//        \\        \\ bar
//        \\        : [_] "" (-> usize),
//        \\          [_] "" (-> usize)
//        \\    );
//        \\    asm volatile (
//        \\        \\ foo
//        \\        \\ bar
//        \\        :
//        \\        : [_] "" (0),
//        \\          [_] "" (0)
//        \\    );
//        \\    asm volatile (
//        \\        \\ foo
//        \\        \\ bar
//        \\        :
//        \\        :
//        \\        : "", ""
//        \\    );
//        \\    asm volatile (
//        \\        \\ foo
//        \\        \\ bar
//        \\        : [_] "" (-> usize),
//        \\          [_] "" (-> usize)
//        \\        : [_] "" (0),
//        \\          [_] "" (0)
//        \\        : "", ""
//        \\    );
//        \\}
//        \\
//    );
//}

//test "zig fmt: multiline string in array" {
//    try testCanonical(
//        \\const Foo = [][]const u8{
//        \\    \\aaa
//        \\    ,
//        \\    \\bbb
//        \\};
//        \\
//        \\fn bar() void {
//        \\    const Foo = [][]const u8{
//        \\        \\aaa
//        \\        ,
//        \\        \\bbb
//        \\    };
//        \\    const Bar = [][]const u8{ // comment here
//        \\        \\aaa
//        \\        \\
//        \\        , // and another comment can go here
//        \\        \\bbb
//        \\    };
//        \\}
//        \\
//    );
//}

test "zig fmt: if type expr" {
    try testCanonical(
        \\const mycond = true;
        \\pub fn foo() if (mycond) i32 else void {
        \\    if (mycond) {
        \\        return 42;
        \\    }
        \\}
        \\
    );
}
test "zig fmt: file ends with struct field" {
    try testCanonical(
        \\a: bool
        \\
    );
}

//test "zig fmt: comment after empty comment" {
//    try testTransform(
//        \\const x = true; //
//        \\//
//        \\//
//        \\//a
//        \\
//    ,
//        \\const x = true;
//        \\//a
//        \\
//    );
//}
//
//test "zig fmt: line comment in array" {
//    try testTransform(
//        \\test "a" {
//        \\    var arr = [_]u32{
//        \\        0
//        \\        // 1,
//        \\        // 2,
//        \\    };
//        \\}
//        \\
//    ,
//        \\test "a" {
//        \\    var arr = [_]u32{
//        \\        0, // 1,
//        \\        // 2,
//        \\    };
//        \\}
//        \\
//    );
//    try testCanonical(
//        \\test "a" {
//        \\    var arr = [_]u32{
//        \\        0,
//        \\        // 1,
//        \\        // 2,
//        \\    };
//        \\}
//        \\
//    );
//}
//
//test "zig fmt: comment after params" {
//    try testTransform(
//        \\fn a(
//        \\    b: u32
//        \\    // c: u32,
//        \\    // d: u32,
//        \\) void {}
//        \\
//    ,
//        \\fn a(
//        \\    b: u32, // c: u32,
//        \\    // d: u32,
//        \\) void {}
//        \\
//    );
//    try testCanonical(
//        \\fn a(
//        \\    b: u32,
//        \\    // c: u32,
//        \\    // d: u32,
//        \\) void {}
//        \\
//    );
//}
//
//test "zig fmt: comment in array initializer/access" {
//    try testCanonical(
//        \\test "a" {
//        \\    var a = x{ //aa
//        \\        //bb
//        \\    };
//        \\    var a = []x{ //aa
//        \\        //bb
//        \\    };
//        \\    var b = [ //aa
//        \\        _
//        \\    ]x{ //aa
//        \\        //bb
//        \\        9,
//        \\    };
//        \\    var c = b[ //aa
//        \\        0
//        \\    ];
//        \\    var d = [_
//        \\        //aa
//        \\    ]x{ //aa
//        \\        //bb
//        \\        9,
//        \\    };
//        \\    var e = d[0
//        \\        //aa
//        \\    ];
//        \\}
//        \\
//    );
//}
//
//test "zig fmt: comments at several places in struct init" {
//    try testTransform(
//        \\var bar = Bar{
//        \\    .x = 10, // test
//        \\    .y = "test"
//        \\    // test
//        \\};
//        \\
//    ,
//        \\var bar = Bar{
//        \\    .x = 10, // test
//        \\    .y = "test", // test
//        \\};
//        \\
//    );
//
//    try testCanonical(
//        \\var bar = Bar{ // test
//        \\    .x = 10, // test
//        \\    .y = "test",
//        \\    // test
//        \\};
//        \\
//    );
//}

//test "zig fmt: top level doc comments" {
//    try testCanonical(
//        \\//! tld 1
//        \\//! tld 2
//        \\//! tld 3
//        \\
//        \\// comment
//        \\
//        \\/// A doc
//        \\const A = struct {
//        \\    //! A tld 1
//        \\    //! A tld 2
//        \\    //! A tld 3
//        \\};
//        \\
//        \\/// B doc
//        \\const B = struct {
//        \\    //! B tld 1
//        \\    //! B tld 2
//        \\    //! B tld 3
//        \\
//        \\    /// b doc
//        \\    b: u32,
//        \\};
//        \\
//        \\/// C doc
//        \\const C = struct {
//        \\    //! C tld 1
//        \\    //! C tld 2
//        \\    //! C tld 3
//        \\
//        \\    /// c1 doc
//        \\    c1: u32,
//        \\
//        \\    //! C tld 4
//        \\    //! C tld 5
//        \\    //! C tld 6
//        \\
//        \\    /// c2 doc
//        \\    c2: u32,
//        \\};
//        \\
//    );
//    try testCanonical(
//        \\//! Top-level documentation.
//        \\
//        \\/// This is A
//        \\pub const A = usize;
//        \\
//    );
//    try testCanonical(
//        \\//! Nothing here
//        \\
//    );
//}

//test "zig fmt: extern without container keyword returns error" {
//    try testError(
//        \\const container = extern {};
//        \\
//    , &[_]Error{
//        .ExpectedExpr,
//        .ExpectedVarDeclOrFn,
//    });
//}

test "zig fmt: integer literals with underscore separators" {
    try testTransform(
        \\const
        \\ x     =
        \\ 1_234_567
        \\ +(0b0_1-0o7_0+0xff_FF ) +  0_0;
    ,
        \\const x =
        \\    1_234_567 + (0b0_1 - 0o7_0 + 0xff_FF) + 0_0;
        \\
    );
}

test "zig fmt: hex literals with underscore separators" {
    try testTransform(
        \\pub fn orMask(a: [ 1_000 ]u64, b: [  1_000]  u64) [1_000]u64 {
        \\    var c: [1_000]u64 =  [1]u64{ 0xFFFF_FFFF_FFFF_FFFF}**1_000;
        \\    for (c [ 0_0 .. ]) |_, i| {
        \\        c[i] = (a[i] | b[i]) & 0xCCAA_CCAA_CCAA_CCAA;
        \\    }
        \\    return c;
        \\}
        \\
        \\
    ,
        \\pub fn orMask(a: [1_000]u64, b: [1_000]u64) [1_000]u64 {
        \\    var c: [1_000]u64 = [1]u64{0xFFFF_FFFF_FFFF_FFFF} ** 1_000;
        \\    for (c[0_0..]) |_, i| {
        \\        c[i] = (a[i] | b[i]) & 0xCCAA_CCAA_CCAA_CCAA;
        \\    }
        \\    return c;
        \\}
        \\
    );
}

test "zig fmt: decimal float literals with underscore separators" {
    try testTransform(
        \\pub fn main() void {
        \\    const a:f64=(10.0e-0+(10.e+0))+10_00.00_00e-2+00_00.00_10e+4;
        \\    const b:f64=010.0--0_10.+0_1_0.0_0+1e2;
        \\    std.debug.warn("a: {}, b: {} -> a+b: {}\n", .{ a, b, a + b });
        \\}
    ,
        \\pub fn main() void {
        \\    const a: f64 = (10.0e-0 + (10.e+0)) + 10_00.00_00e-2 + 00_00.00_10e+4;
        \\    const b: f64 = 010.0 - -0_10. + 0_1_0.0_0 + 1e2;
        \\    std.debug.warn("a: {}, b: {} -> a+b: {}\n", .{ a, b, a + b });
        \\}
        \\
    );
}

test "zig fmt: hexadeciaml float literals with underscore separators" {
    try testTransform(
        \\pub fn main() void {
        \\    const a: f64 = (0x10.0p-0+(0x10.p+0))+0x10_00.00_00p-8+0x00_00.00_10p+16;
        \\    const b: f64 = 0x0010.0--0x00_10.+0x10.00+0x1p4;
        \\    std.debug.warn("a: {}, b: {} -> a+b: {}\n", .{ a, b, a + b });
        \\}
    ,
        \\pub fn main() void {
        \\    const a: f64 = (0x10.0p-0 + (0x10.p+0)) + 0x10_00.00_00p-8 + 0x00_00.00_10p+16;
        \\    const b: f64 = 0x0010.0 - -0x00_10. + 0x10.00 + 0x1p4;
        \\    std.debug.warn("a: {}, b: {} -> a+b: {}\n", .{ a, b, a + b });
        \\}
        \\
    );
}

//test "zig fmt: C var args" {
//    try testCanonical(
//        \\pub extern "c" fn printf(format: [*:0]const u8, ...) c_int;
//        \\
//    );
//}

//test "zig fmt: Only indent multiline string literals in function calls" {
//    try testCanonical(
//        \\test "zig fmt:" {
//        \\    try testTransform(
//        \\        \\const X = struct {
//        \\        \\    foo: i32, bar: i8 };
//        \\    ,
//        \\        \\const X = struct {
//        \\        \\    foo: i32, bar: i8
//        \\        \\};
//        \\        \\
//        \\    );
//        \\}
//        \\
//    );
//}

//test "zig fmt: Don't add extra newline after if" {
//    try testCanonical(
//        \\pub fn atomicSymLink(allocator: *Allocator, existing_path: []const u8, new_path: []const u8) !void {
//        \\    if (cwd().symLink(existing_path, new_path, .{})) {
//        \\        return;
//        \\    }
//        \\}
//        \\
//    );
//}

//test "zig fmt: comments in ternary ifs" {
//    try testCanonical(
//        \\const x = if (true) {
//        \\    1;
//        \\} else if (false)
//        \\    // Comment
//        \\    0;
//        \\const y = if (true)
//        \\    // Comment
//        \\    1
//        \\else
//        \\    0;
//        \\
//        \\pub extern "c" fn printf(format: [*:0]const u8, ...) c_int;
//        \\
//    );
//}
//
//test "zig fmt: test comments in field access chain" {
//    try testCanonical(
//        \\pub const str = struct {
//        \\    pub const Thing = more.more //
//        \\        .more() //
//        \\        .more().more() //
//        \\        .more() //
//        \\    // .more() //
//        \\        .more() //
//        \\        .more();
//        \\    data: Data,
//        \\};
//        \\
//        \\pub const str = struct {
//        \\    pub const Thing = more.more //
//        \\        .more() //
//        \\    // .more() //
//        \\    // .more() //
//        \\    // .more() //
//        \\        .more() //
//        \\        .more();
//        \\    data: Data,
//        \\};
//        \\
//        \\pub const str = struct {
//        \\    pub const Thing = more //
//        \\        .more //
//        \\        .more() //
//        \\        .more();
//        \\    data: Data,
//        \\};
//        \\
//    );
//}
//
//test "zig fmt: Indent comma correctly after multiline string literals in arg list (trailing comma)" {
//    try testCanonical(
//        \\fn foo() void {
//        \\    z.display_message_dialog(
//        \\        *const [323:0]u8,
//        \\        \\Message Text
//        \\        \\------------
//        \\        \\xxxxxxxxxxxx
//        \\        \\xxxxxxxxxxxx
//        \\    ,
//        \\        g.GtkMessageType.GTK_MESSAGE_WARNING,
//        \\        null,
//        \\    );
//        \\
//        \\    z.display_message_dialog(*const [323:0]u8,
//        \\        \\Message Text
//        \\        \\------------
//        \\        \\xxxxxxxxxxxx
//        \\        \\xxxxxxxxxxxx
//        \\    , g.GtkMessageType.GTK_MESSAGE_WARNING, null);
//        \\}
//        \\
//    );
//}

//test "zig fmt: Control flow statement as body of blockless if" {
//    try testCanonical(
//        \\pub fn main() void {
//        \\    const zoom_node = if (focused_node == layout_first)
//        \\        if (it.next()) {
//        \\            if (!node.view.pending.float and !node.view.pending.fullscreen) break node;
//        \\        } else null
//        \\    else
//        \\        focused_node;
//        \\
//        \\    const zoom_node = if (focused_node == layout_first) while (it.next()) |node| {
//        \\        if (!node.view.pending.float and !node.view.pending.fullscreen) break node;
//        \\    } else null else
//        \\        focused_node;
//        \\
//        \\    const zoom_node = if (focused_node == layout_first)
//        \\        if (it.next()) {
//        \\            if (!node.view.pending.float and !node.view.pending.fullscreen) break node;
//        \\        } else null;
//        \\
//        \\    const zoom_node = if (focused_node == layout_first) while (it.next()) |node| {
//        \\        if (!node.view.pending.float and !node.view.pending.fullscreen) break node;
//        \\    };
//        \\
//        \\    const zoom_node = if (focused_node == layout_first) for (nodes) |node| {
//        \\        break node;
//        \\    };
//        \\
//        \\    const zoom_node = if (focused_node == layout_first) switch (nodes) {
//        \\        0 => 0,
//        \\    } else
//        \\        focused_node;
//        \\}
//        \\
//    );
//}

test "zig fmt: regression test for #5722" {
    try testCanonical(
        \\pub fn sendViewTags(self: Self) void {
        \\    var it = ViewStack(View).iterator(self.output.views.first, std.math.maxInt(u32));
        \\    while (it.next()) |node|
        \\        view_tags.append(node.view.current_tags) catch {
        \\            c.wl_resource_post_no_memory(self.wl_resource);
        \\            log.crit(.river_status, "out of memory", .{});
        \\            return;
        \\        };
        \\}
        \\
    );
}

//test "zig fmt: allow trailing line comments to do manual array formatting" {
//    try testCanonical(
//        \\fn foo() void {
//        \\    self.code.appendSliceAssumeCapacity(&[_]u8{
//        \\        0x55, // push rbp
//        \\        0x48, 0x89, 0xe5, // mov rbp, rsp
//        \\        0x48, 0x81, 0xec, // sub rsp, imm32 (with reloc)
//        \\    });
//        \\
//        \\    di_buf.appendAssumeCapacity(&[_]u8{
//        \\        1, DW.TAG_compile_unit, DW.CHILDREN_no, // header
//        \\        DW.AT_stmt_list, DW_FORM_data4, // form value pairs
//        \\        DW.AT_low_pc,    DW_FORM_addr,
//        \\        DW.AT_high_pc,   DW_FORM_addr,
//        \\        DW.AT_name,      DW_FORM_strp,
//        \\        DW.AT_comp_dir,  DW_FORM_strp,
//        \\        DW.AT_producer,  DW_FORM_strp,
//        \\        DW.AT_language,  DW_FORM_data2,
//        \\        0, 0, // sentinel
//        \\    });
//        \\
//        \\    self.code.appendSliceAssumeCapacity(&[_]u8{
//        \\        0x55, // push rbp
//        \\        0x48, 0x89, 0xe5, // mov rbp, rsp
//        \\        // How do we handle this?
//        \\        //0x48, 0x81, 0xec, // sub rsp, imm32 (with reloc)
//        \\        // Here's a blank line, should that be allowed?
//        \\
//        \\        0x48, 0x89, 0xe5,
//        \\        0x33, 0x45,
//        \\        // Now the comment breaks a single line -- how do we handle this?
//        \\        0x88,
//        \\    });
//        \\}
//        \\
//    );
//}
//
//test "zig fmt: multiline string literals should play nice with array initializers" {
//    try testCanonical(
//        \\fn main() void {
//        \\    var a = .{.{.{.{.{.{.{.{
//        \\        0,
//        \\    }}}}}}}};
//        \\    myFunc(.{
//        \\        "aaaaaaa",                           "bbbbbb",                            "ccccc",
//        \\        "dddd",                              ("eee"),                             ("fff"),
//        \\        ("gggg"),
//        \\        // Line comment
//        \\        \\Multiline String Literals can be quite long
//        \\        ,
//        \\        \\Multiline String Literals can be quite long
//        \\        \\Multiline String Literals can be quite long
//        \\        ,
//        \\        \\Multiline String Literals can be quite long
//        \\        \\Multiline String Literals can be quite long
//        \\        \\Multiline String Literals can be quite long
//        \\        \\Multiline String Literals can be quite long
//        \\        ,
//        \\        (
//        \\            \\Multiline String Literals can be quite long
//        \\        ),
//        \\        .{
//        \\            \\xxxxxxxxxxxxxxxxxxxxxxxxxxxxxxxxxxxxxxxx
//        \\            \\xxxxxxxxxxxxxxxxxxxxxxxxxxxxxxxxxxxxxxxx
//        \\            \\xxxxxxxxxxxxxxxxxxxxxxxxxxxxxxxxxxxxxxxx
//        \\        },
//        \\        .{(
//        \\            \\xxxxxxxxxxxxxxxxxxxxxxxxxxxxxxxxxxxxxxxx
//        \\        )},
//        \\        .{
//        \\            "xxxxxxx", "xxx",
//        \\            (
//        \\                \\ xxx
//        \\            ),
//        \\            "xxx",     "xxx",
//        \\        },
//        \\        .{ "xxxxxxx", "xxx", "xxx", "xxx" }, .{ "xxxxxxx", "xxx", "xxx", "xxx" },
//        \\        "aaaaaaa", "bbbbbb", "ccccc", // -
//        \\        "dddd",    ("eee"),  ("fff"),
//        \\        .{
//        \\            "xxx",            "xxx",
//        \\            (
//        \\                \\ xxx
//        \\            ),
//        \\            "xxxxxxxxxxxxxx", "xxx",
//        \\        },
//        \\        .{
//        \\            (
//        \\                \\xxxxxxxxxxxxxxxxxxxxxxxxxxxxxxxxxxxxxxxx
//        \\            ),
//        \\            \\xxxxxxxxxxxxxxxxxxxxxxxxxxxxxxxxxxxxxxxx
//        \\        },
//        \\        \\xxxxxxxxxxxxxxxxxxxxxxxxxxxxxxxxxxxxxxxx
//        \\        \\xxxxxxxxxxxxxxxxxxxxxxxxxxxxxxxxxxxxxxxx
//        \\    });
//        \\}
//        \\
//    );
//}
//
//test "zig fmt: use of comments and Multiline string literals may force the parameters over multiple lines" {
//    try testCanonical(
//        \\pub fn makeMemUndefined(qzz: []u8) i1 {
//        \\    cases.add( // fixed bug #2032
//        \\        "compile diagnostic string for top level decl type",
//        \\        \\export fn entry() void {
//        \\        \\    var foo: u32 = @This(){};
//        \\        \\}
//        \\    , &[_][]const u8{
//        \\        "tmp.zig:2:27: error: type 'u32' does not support array initialization",
//        \\    });
//        \\    @compileError(
//        \\        \\ unknown-length pointers and C pointers cannot be hashed deeply.
//        \\        \\ Consider providing your own hash function.
//        \\        \\ unknown-length pointers and C pointers cannot be hashed deeply.
//        \\        \\ Consider providing your own hash function.
//        \\    );
//        \\    return @intCast(i1, doMemCheckClientRequestExpr(0, // default return
//        \\        .MakeMemUndefined, @ptrToInt(qzz.ptr), qzz.len, 0, 0, 0));
//        \\}
//        \\
//        \\// This looks like garbage don't do this
//        \\const rparen = tree.prevToken(
//        \\// the first token for the annotation expressions is the left
//        \\// parenthesis, hence the need for two prevToken
//        \\    if (fn_proto.getAlignExpr()) |align_expr|
//        \\    tree.prevToken(tree.prevToken(align_expr.firstToken()))
//        \\else if (fn_proto.getSectionExpr()) |section_expr|
//        \\    tree.prevToken(tree.prevToken(section_expr.firstToken()))
//        \\else if (fn_proto.getCallconvExpr()) |callconv_expr|
//        \\    tree.prevToken(tree.prevToken(callconv_expr.firstToken()))
//        \\else switch (fn_proto.return_type) {
//        \\    .Explicit => |node| node.firstToken(),
//        \\    .InferErrorSet => |node| tree.prevToken(node.firstToken()),
//        \\    .Invalid => unreachable,
//        \\});
//        \\
//    );
//}

test "zig fmt: single argument trailing commas in @builtins()" {
    try testCanonical(
        \\pub fn foo(qzz: []u8) i1 {
        \\    @panic(
        \\        foo,
        \\    );
        \\    panic(
        \\        foo,
        \\    );
        \\    @panic(
        \\        foo,
        \\        bar,
        \\    );
        \\}
        \\
    );
}

test "zig fmt: trailing comma should force multiline 1 column" {
    try testTransform(
        \\pub const UUID_NULL: uuid_t = [16]u8{0,0,0,0,};
        \\
    ,
        \\pub const UUID_NULL: uuid_t = [16]u8{
        \\    0,
        \\    0,
        \\    0,
        \\    0,
        \\};
        \\
    );
}

//test "zig fmt: function params should align nicely" {
//    try testCanonical(
//        \\pub fn foo() void {
//        \\    cases.addRuntimeSafety("slicing operator with sentinel",
//        \\        \\const std = @import("std");
//        \\        ++ check_panic_msg ++
//        \\        \\pub fn main() void {
//        \\        \\    var buf = [4]u8{'a','b','c',0};
//        \\        \\    const slice = buf[0..:0];
//        \\        \\}
//        \\    );
//        \\}
//        \\
//    );
//}

test "recovery: top level" {
    try testError(
        \\test "" {inline}
        \\test "" {inline}
    , &[_]Error{
        .ExpectedInlinable,
        .ExpectedInlinable,
    });
}

test "recovery: block statements" {
    try testError(
        \\test "" {
        \\    foo + +;
        \\    inline;
        \\}
    , &[_]Error{
        .InvalidToken,
        .ExpectedInlinable,
    });
}

//test "recovery: missing comma" {
//    try testError(
//        \\test "" {
//        \\    switch (foo) {
//        \\        2 => {}
//        \\        3 => {}
//        \\        else => {
//        \\            foo && bar +;
//        \\        }
//        \\    }
//        \\}
//    , &[_]Error{
//        .ExpectedToken,
//        .ExpectedToken,
//        .InvalidAnd,
//        .InvalidToken,
//    });
//}

test "recovery: extra qualifier" {
    try testError(
        \\const a: *const const u8;
        \\test ""
    , &[_]Error{
        .ExtraConstQualifier,
        .ExpectedLBrace,
    });
}

//test "recovery: missing return type" {
//    try testError(
//        \\fn foo() {
//        \\    a && b;
//        \\}
//        \\test ""
//    , &[_]Error{
//        .ExpectedReturnType,
//        .InvalidAnd,
//        .ExpectedLBrace,
//    });
//}

//test "recovery: continue after invalid decl" {
//    try testError(
//        \\fn foo {
//        \\    inline;
//        \\}
//        \\pub test "" {
//        \\    async a && b;
//        \\}
//    , &[_]Error{
//        .ExpectedToken,
//        .ExpectedPubItem,
//        .ExpectedParamList,
//        .InvalidAnd,
//    });
//    try testError(
//        \\threadlocal test "" {
//        \\    @a && b;
//        \\}
//    , &[_]Error{
//        .ExpectedVarDecl,
//        .ExpectedParamList,
//        .InvalidAnd,
//    });
//}

//test "recovery: invalid extern/inline" {
//    try testError(
//        \\inline test "" { a && b; }
//    , &[_]Error{
//        .ExpectedFn,
//        .InvalidAnd,
//    });
//    try testError(
//        \\extern "" test "" { a && b; }
//    , &[_]Error{
//        .ExpectedVarDeclOrFn,
//        .InvalidAnd,
//    });
//}

//test "recovery: missing semicolon" {
//    try testError(
//        \\test "" {
//        \\    comptime a && b
//        \\    c && d
//        \\    @foo
//        \\}
//    , &[_]Error{
//        .InvalidAnd,
//        .ExpectedToken,
//        .InvalidAnd,
//        .ExpectedToken,
//        .ExpectedParamList,
//        .ExpectedToken,
//    });
//}

//test "recovery: invalid container members" {
//    try testError(
//        \\usingnamespace;
//        \\foo+
//        \\bar@,
//        \\while (a == 2) { test "" {}}
//        \\test "" {
//        \\    a && b
//        \\}
//    , &[_]Error{
//        .ExpectedExpr,
//        .ExpectedToken,
//        .ExpectedToken,
//        .ExpectedContainerMembers,
//        .InvalidAnd,
//        .ExpectedToken,
//    });
//}

//test "recovery: invalid parameter" {
//    try testError(
//        \\fn main() void {
//        \\    a(comptime T: type)
//        \\}
//    , &[_]Error{
//        .ExpectedToken,
//    });
//}

//test "recovery: extra '}' at top level" {
//    try testError(
//        \\}}}
//        \\test "" {
//        \\    a && b;
//        \\}
//    , &[_]Error{
//        .ExpectedContainerMembers,
//        .ExpectedContainerMembers,
//        .ExpectedContainerMembers,
//        .InvalidAnd,
//    });
//}
//
test "recovery: mismatched bracket at top level" {
    try testError(
        \\const S = struct {
        \\    arr: 128]?G
        \\};
    , &[_]Error{
        .ExpectedToken,
    });
}

//test "recovery: invalid global error set access" {
//    try testError(
//        \\test "" {
//        \\    error && foo;
//        \\}
//    , &[_]Error{
//        .ExpectedToken,
//        .ExpectedIdentifier,
//        .InvalidAnd,
//    });
//}

//test "recovery: invalid asterisk after pointer dereference" {
//    try testError(
//        \\test "" {
//        \\    var sequence = "repeat".*** 10;
//        \\}
//    , &[_]Error{
//        .AsteriskAfterPointerDereference,
//    });
//    try testError(
//        \\test "" {
//        \\    var sequence = "repeat".** 10&&a;
//        \\}
//    , &[_]Error{
//        .AsteriskAfterPointerDereference,
//        .InvalidAnd,
//    });
//}

//test "recovery: missing semicolon after if, for, while stmt" {
//    try testError(
//        \\test "" {
//        \\    if (foo) bar
//        \\    for (foo) |a| bar
//        \\    while (foo) bar
//        \\    a && b;
//        \\}
//    , &[_]Error{
//        .ExpectedSemiOrElse,
//        .ExpectedSemiOrElse,
//        .ExpectedSemiOrElse,
//        .InvalidAnd,
//    });
//}

test "recovery: invalid comptime" {
    try testError(
        \\comptime
    , &[_]Error{
        .ExpectedBlockOrField,
    });
}

test "recovery: missing block after for/while loops" {
    try testError(
        \\test "" { while (foo) }
    , &[_]Error{
        .ExpectedBlockOrAssignment,
    });
    try testError(
        \\test "" { for (foo) |bar| }
    , &[_]Error{
        .ExpectedBlockOrAssignment,
    });
}

const std = @import("std");
const mem = std.mem;
const warn = std.debug.warn;
const io = std.io;
const maxInt = std.math.maxInt;

var fixed_buffer_mem: [100 * 1024]u8 = undefined;

fn testParse(source: []const u8, allocator: *mem.Allocator, anything_changed: *bool) ![]u8 {
    const stderr = io.getStdErr().writer();

    var tree = try std.zig.parse(allocator, source);
    defer tree.deinit(allocator);

    for (tree.errors) |parse_error| {
        const error_token = tree.errorToken(parse_error);
        const token_start = tree.tokens.items(.start)[error_token];
        const loc = tree.tokenLocation(0, error_token);
        try stderr.print("(memory buffer):{d}:{d}: error: ", .{ loc.line + 1, loc.column + 1 });
        try tree.renderError(parse_error, stderr);
        try stderr.print("\n{s}\n", .{source[loc.line_start..loc.line_end]});
        {
            var i: usize = 0;
            while (i < loc.column) : (i += 1) {
                try stderr.writeAll(" ");
            }
            try stderr.writeAll("^");
        }
        try stderr.writeAll("\n");
    }
    if (tree.errors.len != 0) {
        return error.ParseError;
    }

    const formatted = try tree.render(allocator);
    anything_changed.* = !mem.eql(u8, formatted, source);
    return formatted;
}
fn testTransform(source: []const u8, expected_source: []const u8) !void {
    const needed_alloc_count = x: {
        // Try it once with unlimited memory, make sure it works
        var fixed_allocator = std.heap.FixedBufferAllocator.init(fixed_buffer_mem[0..]);
        var failing_allocator = std.testing.FailingAllocator.init(&fixed_allocator.allocator, maxInt(usize));
        var anything_changed: bool = undefined;
        const result_source = try testParse(source, &failing_allocator.allocator, &anything_changed);
        std.testing.expectEqualStrings(expected_source, result_source);
        const changes_expected = source.ptr != expected_source.ptr;
        if (anything_changed != changes_expected) {
            warn("std.zig.render returned {} instead of {}\n", .{ anything_changed, changes_expected });
            return error.TestFailed;
        }
        std.testing.expect(anything_changed == changes_expected);
        failing_allocator.allocator.free(result_source);
        break :x failing_allocator.index;
    };

    var fail_index: usize = 0;
    while (fail_index < needed_alloc_count) : (fail_index += 1) {
        var fixed_allocator = std.heap.FixedBufferAllocator.init(fixed_buffer_mem[0..]);
        var failing_allocator = std.testing.FailingAllocator.init(&fixed_allocator.allocator, fail_index);
        var anything_changed: bool = undefined;
        if (testParse(source, &failing_allocator.allocator, &anything_changed)) |_| {
            return error.NondeterministicMemoryUsage;
        } else |err| switch (err) {
            error.OutOfMemory => {
                if (failing_allocator.allocated_bytes != failing_allocator.freed_bytes) {
                    warn(
                        "\nfail_index: {d}/{d}\nallocated bytes: {d}\nfreed bytes: {d}\nallocations: {d}\ndeallocations: {d}\n",
                        .{
                            fail_index,
                            needed_alloc_count,
                            failing_allocator.allocated_bytes,
                            failing_allocator.freed_bytes,
                            failing_allocator.allocations,
                            failing_allocator.deallocations,
                        },
                    );
                    return error.MemoryLeakDetected;
                }
            },
            error.ParseError => @panic("test failed"),
            else => @panic("test failed"),
        }
    }
}
fn testCanonical(source: []const u8) !void {
    return testTransform(source, source);
}

const Error = std.meta.Tag(std.zig.ast.Error);

fn testError(source: []const u8, expected_errors: []const Error) !void {
    var tree = try std.zig.parse(std.testing.allocator, source);
    defer tree.deinit(std.testing.allocator);

    std.testing.expect(tree.errors.len == expected_errors.len);
    for (expected_errors) |expected, i| {
        std.testing.expect(expected == tree.errors[i]);
    }
}<|MERGE_RESOLUTION|>--- conflicted
+++ resolved
@@ -3,6 +3,18 @@
 // This file is part of [zig](https://ziglang.org/), which is MIT licensed.
 // The MIT license requires this copyright notice to be included in all copies
 // and substantial portions of the software.
+
+// TODO Remove this after zig 0.8.0 is released.
+test "zig fmt: rewrite inline functions as callconv(.Inline)" {
+    try testTransform(
+        \\inline fn foo() void {}
+        \\
+    ,
+        \\fn foo() callconv(.Inline) void {}
+        \\
+    );
+}
+
 test "zig fmt: simple top level comptime block" {
     try testCanonical(
         \\// line comment
@@ -2587,35 +2599,34 @@
     );
 }
 
-<<<<<<< HEAD
 //test "zig fmt: anytype type" {
 //    try testCanonical(
 //        \\fn print(args: anytype) anytype {}
 //        \\
 //    );
 //}
-
+//
 //test "zig fmt: functions" {
 //    try testCanonical(
 //        \\extern fn puts(s: *const u8) c_int;
 //        \\extern "c" fn puts(s: *const u8) c_int;
 //        \\export fn puts(s: *const u8) c_int;
-//        \\inline fn puts(s: *const u8) c_int;
+//        \\fn puts(s: *const u8) callconv(.Inline) c_int;
 //        \\noinline fn puts(s: *const u8) c_int;
 //        \\pub extern fn puts(s: *const u8) c_int;
 //        \\pub extern "c" fn puts(s: *const u8) c_int;
 //        \\pub export fn puts(s: *const u8) c_int;
-//        \\pub inline fn puts(s: *const u8) c_int;
+//        \\pub fn puts(s: *const u8) callconv(.Inline) c_int;
 //        \\pub noinline fn puts(s: *const u8) c_int;
 //        \\pub extern fn puts(s: *const u8) align(2 + 2) c_int;
 //        \\pub extern "c" fn puts(s: *const u8) align(2 + 2) c_int;
 //        \\pub export fn puts(s: *const u8) align(2 + 2) c_int;
-//        \\pub inline fn puts(s: *const u8) align(2 + 2) c_int;
+//        \\pub fn puts(s: *const u8) align(2 + 2) callconv(.Inline) c_int;
 //        \\pub noinline fn puts(s: *const u8) align(2 + 2) c_int;
 //        \\
 //    );
 //}
-
+//
 //test "zig fmt: multiline string" {
 //    try testCanonical(
 //        \\test "" {
@@ -2633,53 +2644,6 @@
 //        \\
 //    );
 //}
-=======
-test "zig fmt: anytype type" {
-    try testCanonical(
-        \\fn print(args: anytype) anytype {}
-        \\
-    );
-}
-
-test "zig fmt: functions" {
-    try testCanonical(
-        \\extern fn puts(s: *const u8) c_int;
-        \\extern "c" fn puts(s: *const u8) c_int;
-        \\export fn puts(s: *const u8) c_int;
-        \\fn puts(s: *const u8) callconv(.Inline) c_int;
-        \\noinline fn puts(s: *const u8) c_int;
-        \\pub extern fn puts(s: *const u8) c_int;
-        \\pub extern "c" fn puts(s: *const u8) c_int;
-        \\pub export fn puts(s: *const u8) c_int;
-        \\pub fn puts(s: *const u8) callconv(.Inline) c_int;
-        \\pub noinline fn puts(s: *const u8) c_int;
-        \\pub extern fn puts(s: *const u8) align(2 + 2) c_int;
-        \\pub extern "c" fn puts(s: *const u8) align(2 + 2) c_int;
-        \\pub export fn puts(s: *const u8) align(2 + 2) c_int;
-        \\pub fn puts(s: *const u8) align(2 + 2) callconv(.Inline) c_int;
-        \\pub noinline fn puts(s: *const u8) align(2 + 2) c_int;
-        \\
-    );
-}
-
-test "zig fmt: multiline string" {
-    try testCanonical(
-        \\test "" {
-        \\    const s1 =
-        \\        \\one
-        \\        \\two)
-        \\        \\three
-        \\    ;
-        \\    const s3 = // hi
-        \\        \\one
-        \\        \\two)
-        \\        \\three
-        \\    ;
-        \\}
-        \\
-    );
-}
->>>>>>> d3565ed6
 
 test "zig fmt: values" {
     try testCanonical(
